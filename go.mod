--- conflicted
+++ resolved
@@ -5,11 +5,7 @@
 // replace github.com/keploy/go-sdk => ../go-sdk
 
 require (
-<<<<<<< HEAD
 	github.com/99designs/gqlgen v0.15.1 // v should be less or equal 0.15.1
-=======
-	github.com/99designs/gqlgen v0.15.1
->>>>>>> 7b4ebfe0
 	github.com/go-chi/chi v1.5.4
 	github.com/go-chi/cors v1.2.0
 	github.com/go-chi/render v1.0.1
