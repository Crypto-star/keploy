--- conflicted
+++ resolved
@@ -195,24 +195,18 @@
 				return err
 			}
 
-<<<<<<< HEAD
 			if len(ports) == 0 {
 				ports = confTest.PassThroughPorts
-=======
+
 			proxyPort, err := cmd.Flags().GetUint32("proxyport")
 			if err != nil {
 				t.logger.Error("failed to read the proxyport")
 				return err
->>>>>>> 510cd1e1
 			}
 
 			t.logger.Debug("the ports are", zap.Any("ports", ports))
 
-<<<<<<< HEAD
-			t.tester.Test(path, testReportPath, appCmd, testSets, appContainer, networkName, delay, ports, apiTimeout, noiseConfig)
-=======
-			t.tester.Test(path, proxyPort, testReportPath, appCmd, testSets, appContainer, networkName, delay, ports, apiTimeout)
->>>>>>> 510cd1e1
+			t.tester.Test(path, proxyPort, testReportPath, appCmd, testSets, appContainer, networkName, delay, ports, apiTimeout, noiseConfig)
 			return nil
 		},
 	}
