--- conflicted
+++ resolved
@@ -250,13 +250,8 @@
 			path += "/keploy"
 
 			testReportPath := path + "/testReports"
-<<<<<<< HEAD
 			subDirPrefix := "test-report-"
 			testReportPath, err = pkg.GetNextTestReportDir(testReportPath, subDirPrefix)
-=======
-			
-			testReportPath, err = pkg.GetNextTestReportDir(testReportPath, models.TestRunTemplateName)
->>>>>>> 23896cb7
 			if err != nil {
 				t.logger.Error("failed to get the next test report directory", zap.Error(err))
 				return err
@@ -285,7 +280,7 @@
 			}
 			t.logger.Debug("the configuration for mocking mongo connection", zap.Any("password", mongoPassword))
 
-			if !t.tester.Test(path, testReportPath, appCmd, test.TestOptions{
+			t.tester.Test(path, testReportPath, appCmd, test.TestOptions{
 				Tests:              tests,
 				AppContainer:       appContainer,
 				AppNetwork:         networkName,
@@ -299,9 +294,7 @@
 				TestsetNoise:       testsetNoise,
 				WithCoverage:       withCoverage,
 				CoverageReportPath: coverageReportPath,
-			}, enableTele) {
-				os.Exit(1)
-			}
+			}, enableTele)
 
 			return nil
 		},
