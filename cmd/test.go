package cmd

import (
	"errors"
	"fmt"
	"os"
	"path/filepath"
	"strings"

	"github.com/spf13/cobra"
	"go.keploy.io/server/pkg/models"
	"go.keploy.io/server/pkg/service/test"
	"go.keploy.io/server/utils"
	"go.uber.org/zap"
	yamlLib "gopkg.in/yaml.v3"
)

func NewCmdTest(logger *zap.Logger) *Test {
	tester := test.NewTester(logger)
	return &Test{
		tester: tester,
		logger: logger,
	}
}

func readTestConfig(configPath string) (*models.Test, error) {
	file, err := os.OpenFile(configPath, os.O_RDONLY, os.ModePerm)
	if err != nil {
		return nil, err
	}
	defer file.Close()
	decoder := yamlLib.NewDecoder(file)
	var doc models.Config
	err = decoder.Decode(&doc)
	if err != nil {
		return nil, err
	}
	return &doc.Test, nil
}

<<<<<<< HEAD
func (t *Test) getTestConfig(path *string, proxyPort *uint32, appCmd *string, tests *map[string][]string, appContainer, networkName *string, Delay *uint64, passThorughPorts *[]uint, apiTimeout *uint64, globalNoise *models.GlobalNoise, testSetNoise *models.TestsetNoise, configPath string) error {
=======
func (t *Test) getTestConfig(path *string, proxyPort *uint32, appCmd *string, testsets *[]string, appContainer, networkName *string, Delay *uint64, passThorughPorts *[]uint, apiTimeout *uint64, globalNoise *models.GlobalNoise, testSetNoise *models.TestsetNoise, coverageReportPath *string, withCoverage *bool, configPath string) error {
>>>>>>> 92ad508c
	configFilePath := filepath.Join(configPath, "keploy-config.yaml")
	if isExist := utils.CheckFileExists(configFilePath); !isExist {
		return errFileNotFound
	}
	confTest, err := readTestConfig(configFilePath)
	if err != nil {
		return fmt.Errorf("failed to get the test config from config file due to error: %s", err)
	}
	if len(*path) == 0 {
		*path = confTest.Path
	}
	if *proxyPort == 0 {
		*proxyPort = confTest.ProxyPort
	}
	if *appCmd == "" {
		*appCmd = confTest.Command
	}
	for testset, testcases := range confTest.Tests {
		if _, ok := (*tests)[testset]; !ok {
			(*tests)[testset] = testcases
		}
	}
	if *appContainer == "" {
		*appContainer = confTest.ContainerName
	}
	if *networkName == "" {
		*networkName = confTest.NetworkName
	}
	if *Delay == 5 {
		*Delay = confTest.Delay
	}
	if len(*passThorughPorts) == 0 {
		*passThorughPorts = confTest.PassThroughPorts
	} 
	if len(*coverageReportPath) == 0 {
		*coverageReportPath = confTest.CoverageReportPath
	}
	*withCoverage = *withCoverage || confTest.WithCoverage
	if *apiTimeout == 5 {
		*apiTimeout = confTest.ApiTimeout
	}
	noiseJSON, err := test.UnmarshallJson(confTest.GlobalNoise, t.logger)
	if err != nil {
		return fmt.Errorf("failed to unmarshall the noise flag due to error: %s", err)
	}

	globalScopeVal := noiseJSON.(map[string]interface{})["global"]

	bodyOrHeaderVal := globalScopeVal.(map[string]interface{})

	(*globalNoise)["body"] = map[string][]string{}
	for field, regexArr := range bodyOrHeaderVal["body"].(map[string]interface{}) {
		(*globalNoise)["body"][field] = []string{}
		for _, val := range regexArr.([]interface{}) {
			(*globalNoise)["body"][field] = append((*globalNoise)["body"][field], val.(string))
		}
	}

	(*globalNoise)["header"] = map[string][]string{}
	for field, regexArr := range bodyOrHeaderVal["header"].(map[string]interface{}) {
		(*globalNoise)["header"][field] = []string{}
		for _, val := range regexArr.([]interface{}) {
			(*globalNoise)["header"][field] = append((*globalNoise)["header"][field], val.(string))
		}
	}

	testSetScopeVal := noiseJSON.(map[string]interface{})["test-sets"]

	for testset := range testSetScopeVal.(map[string]interface{}) {
		(*testSetNoise)[testset] = map[string]map[string][]string{}

		bodyOrHeaderVal := testSetScopeVal.(map[string]interface{})[testset].(map[string]interface{})

		(*testSetNoise)[testset]["body"] = map[string][]string{}
		for field, regexArr := range bodyOrHeaderVal["body"].(map[string]interface{}) {
			(*testSetNoise)[testset]["body"][field] = []string{}
			for _, val := range regexArr.([]interface{}) {
				(*testSetNoise)[testset]["body"][field] = append((*testSetNoise)[testset]["body"][field], val.(string))
			}
		}

		(*testSetNoise)[testset]["header"] = map[string][]string{}
		for field, regexArr := range bodyOrHeaderVal["header"].(map[string]interface{}) {
			(*testSetNoise)[testset]["header"][field] = []string{}
			for _, val := range regexArr.([]interface{}) {
				(*testSetNoise)[testset]["header"][field] = append((*testSetNoise)[testset]["header"][field], val.(string))
			}
		}
	}
	return nil
}

type Test struct {
	tester test.Tester
	logger *zap.Logger
}

func (t *Test) GetCmd() *cobra.Command {
	var testCmd = &cobra.Command{
		Use:     "test",
		Short:   "run the recorded testcases and execute assertions",
		Example: `sudo -E env PATH=$PATH keploy test -c "/path/to/user/app" --delay 6`,
		RunE: func(cmd *cobra.Command, args []string) error {
			isDockerCmd := len(os.Getenv("IS_DOCKER_CMD")) > 0

			path, err := cmd.Flags().GetString("path")
			if err != nil {
				t.logger.Error("failed to read the testcase path input")
				return err
			}
			withCoverage, err := cmd.Flags().GetBool("withCoverage")
			if err != nil {
				t.logger.Error("failed to read the go coverage binary", zap.Error(err))
				return err
			}
			coverageReportPath, err := cmd.Flags().GetString("coverageReportPath")
			if err != nil {
				t.logger.Error("failed to read the go coverage directory path", zap.Error(err))
				return err
			}

			appCmd, err := cmd.Flags().GetString("command")
			if err != nil {
				t.logger.Error("Failed to get the command to run the user application", zap.Error((err)))
				return err
			}

			appContainer, err := cmd.Flags().GetString("containerName")
			if err != nil {
				t.logger.Error("Failed to get the application's docker container name", zap.Error((err)))
				return err
			}

			networkName, err := cmd.Flags().GetString("networkName")
			if err != nil {
				t.logger.Error("Failed to get the application's docker network name", zap.Error((err)))
				return err
			}

			delay, err := cmd.Flags().GetUint64("delay")
			if err != nil {
				t.logger.Error("Failed to get the delay flag", zap.Error((err)))
				return err
			}

			apiTimeout, err := cmd.Flags().GetUint64("apiTimeout")
			if err != nil {
				t.logger.Error("Failed to get the apiTimeout flag", zap.Error((err)))
				return err
			}

			ports, err := cmd.Flags().GetUintSlice("passThroughPorts")
			if err != nil {
				t.logger.Error("failed to read the ports of outgoing calls to be ignored")
				return err
			}

			proxyPort, err := cmd.Flags().GetUint32("proxyport")
			if err != nil {
				t.logger.Error("failed to read the proxyport")
				return err
			}

			configPath, err := cmd.Flags().GetString("config-path")
			if err != nil {
				t.logger.Error("failed to read the config path")
				return err
			}

			tests := map[string][]string{}

			testsets, err := cmd.Flags().GetStringSlice("testsets")
			if err != nil {
				t.logger.Error("Failed to read the testsets")
				return err
			}

			for _, testset := range testsets {
				tests[testset] = []string{}
			}

			globalNoise := make(models.GlobalNoise)
			testsetNoise := make(models.TestsetNoise)

<<<<<<< HEAD
			err = t.getTestConfig(&path, &proxyPort, &appCmd, &tests, &appContainer, &networkName, &delay, &ports, &apiTimeout, &globalNoise, &testsetNoise, configPath)
=======
			err = t.getTestConfig(&path, &proxyPort, &appCmd, &testSets, &appContainer, &networkName, &delay, &ports, &apiTimeout, &globalNoise, &testsetNoise, &coverageReportPath, &withCoverage, configPath)
>>>>>>> 92ad508c
			if err != nil {
				if err == errFileNotFound {
					t.logger.Info("continuing without configuration file because file not found")
				} else {
					t.logger.Error("", zap.Error(err))
				}
			}

			if appCmd == "" {
				fmt.Println("Error: missing required -c flag or appCmd in config file")
				if isDockerCmd {
					fmt.Println("Example usage:\n", `keploy test -c "docker run -p 8080:808 --network myNetworkName myApplicationImageName" --delay 6\n`)
				}
				fmt.Println("Example usage:\n", cmd.Example)

				return errors.New("missing required -c flag or appCmd in config file")
			}

			if delay <= 5 {
				fmt.Printf("Warning: delay is set to %d seconds, incase your app takes more time to start use --delay to set custom delay\n", delay)
				if isDockerCmd {
					fmt.Println("Example usage:\n", `keploy test -c "docker run -p 8080:808 --network myNetworkName myApplicationImageName" --delay 6\n`)
				} else {
					fmt.Println("Example usage:\n", cmd.Example)
				}
			}

			//if user provides relative path
			if len(path) > 0 && path[0] != '/' {
				absPath, err := filepath.Abs(path)
				if err != nil {
					t.logger.Error("failed to get the absolute path from relative path", zap.Error(err))
				}
				path = absPath
			} else if len(path) == 0 { // if user doesn't provide any path
				cdirPath, err := os.Getwd()
				if err != nil {
					t.logger.Error("failed to get the path of current directory", zap.Error(err))
				}
				path = cdirPath
			} else {
				// user provided the absolute path
			}

			path += "/keploy"

			testReportPath := path + "/testReports"

			t.logger.Info("", zap.Any("keploy test and mock path", path), zap.Any("keploy testReport path", testReportPath))

			var hasContainerName bool
			if isDockerCmd {
				if strings.Contains(appCmd, "--name") {
					hasContainerName = true
				}
				if !hasContainerName && appContainer == "" {
					fmt.Println("Error: missing required --containerName flag or containerName in config file")
					fmt.Println("\nExample usage:\n", `keploy test -c "docker run -p 8080:808 --network myNetworkName myApplicationImageName" --delay 6`)
					return errors.New("missing required --containerName flag or containerName in config file")
				}
			}

			t.logger.Debug("the ports are", zap.Any("ports", ports))

			mongoPassword, err := cmd.Flags().GetString("mongoPassword")
			if err != nil {
				t.logger.Error("failed to read the ports of outgoing calls to be ignored")
				return err
			}
			t.logger.Debug("the configuration for mocking mongo connection", zap.Any("password", mongoPassword))

			t.tester.Test(path, testReportPath, appCmd, test.TestOptions{
<<<<<<< HEAD
				Tests:            tests,
				AppContainer:     appContainer,
				AppNetwork:       networkName,
				MongoPassword:    mongoPassword,
				Delay:            delay,
				PassThroughPorts: ports,
				ApiTimeout:       apiTimeout,
				ProxyPort:        proxyPort,
				GlobalNoise:      globalNoise,
				TestsetNoise:     testsetNoise,
=======
				Testsets:           testSets,
				AppContainer:       appContainer,
				AppNetwork:         networkName,
				MongoPassword:      mongoPassword,
				Delay:              delay,
				PassThroughPorts:   ports,
				ApiTimeout:         apiTimeout,
				ProxyPort:          proxyPort,
				GlobalNoise:        globalNoise,
				TestsetNoise:       testsetNoise,
				WithCoverage:       withCoverage,
				CoverageReportPath: coverageReportPath,
>>>>>>> 92ad508c
			})

			return nil
		},
	}

	testCmd.Flags().StringP("path", "p", "", "Path to local directory where generated testcases/mocks are stored")

	testCmd.Flags().Uint32("proxyport", 0, "Choose a port to run Keploy Proxy.")

	testCmd.Flags().StringP("command", "c", "", "Command to start the user application")

	testCmd.Flags().StringSliceP("testsets", "t", []string{}, "Testsets to run e.g. --testsets \"test-set-1, test-set-2\"")

	testCmd.Flags().String("containerName", "", "Name of the application's docker container")

	testCmd.Flags().StringP("networkName", "n", "", "Name of the application's docker network")
	testCmd.Flags().Uint64P("delay", "d", 5, "User provided time to run its application")

	testCmd.Flags().Uint64("apiTimeout", 5, "User provided timeout for calling its application")

	testCmd.Flags().UintSlice("passThroughPorts", []uint{}, "Ports of Outgoing dependency calls to be ignored as mocks")

	testCmd.Flags().String("config-path", ".", "Path to the local directory where keploy configuration file is stored")

	testCmd.Flags().String("mongoPassword", "default123", "Authentication password for mocking MongoDB connection")

	testCmd.Flags().String("coverageReportPath", "", "Write a go coverage profile to the file in the given directory.")

	testCmd.Flags().Bool("withCoverage", false, "Capture the code coverage of the go binary in the command flag.")
	testCmd.Flags().Lookup("withCoverage").NoOptDefVal = "true"
	testCmd.SilenceUsage = true
	testCmd.SilenceErrors = true

	return testCmd
}<|MERGE_RESOLUTION|>--- conflicted
+++ resolved
@@ -38,11 +38,7 @@
 	return &doc.Test, nil
 }
 
-<<<<<<< HEAD
-func (t *Test) getTestConfig(path *string, proxyPort *uint32, appCmd *string, tests *map[string][]string, appContainer, networkName *string, Delay *uint64, passThorughPorts *[]uint, apiTimeout *uint64, globalNoise *models.GlobalNoise, testSetNoise *models.TestsetNoise, configPath string) error {
-=======
-func (t *Test) getTestConfig(path *string, proxyPort *uint32, appCmd *string, testsets *[]string, appContainer, networkName *string, Delay *uint64, passThorughPorts *[]uint, apiTimeout *uint64, globalNoise *models.GlobalNoise, testSetNoise *models.TestsetNoise, coverageReportPath *string, withCoverage *bool, configPath string) error {
->>>>>>> 92ad508c
+func (t *Test) getTestConfig(path *string, proxyPort *uint32, appCmd *string, tests *map[string][]string, appContainer, networkName *string, Delay *uint64, passThorughPorts *[]uint, apiTimeout *uint64, globalNoise *models.GlobalNoise, testSetNoise *models.TestsetNoise, coverageReportPath *string, withCoverage *bool, configPath string) error {
 	configFilePath := filepath.Join(configPath, "keploy-config.yaml")
 	if isExist := utils.CheckFileExists(configFilePath); !isExist {
 		return errFileNotFound
@@ -226,12 +222,8 @@
 
 			globalNoise := make(models.GlobalNoise)
 			testsetNoise := make(models.TestsetNoise)
-
-<<<<<<< HEAD
-			err = t.getTestConfig(&path, &proxyPort, &appCmd, &tests, &appContainer, &networkName, &delay, &ports, &apiTimeout, &globalNoise, &testsetNoise, configPath)
-=======
-			err = t.getTestConfig(&path, &proxyPort, &appCmd, &testSets, &appContainer, &networkName, &delay, &ports, &apiTimeout, &globalNoise, &testsetNoise, &coverageReportPath, &withCoverage, configPath)
->>>>>>> 92ad508c
+      
+			err = t.getTestConfig(&path, &proxyPort, &appCmd, &tests, &appContainer, &networkName, &delay, &ports, &apiTimeout, &globalNoise, &testsetNoise, &coverageReportPath, &withCoverage, configPath)
 			if err != nil {
 				if err == errFileNotFound {
 					t.logger.Info("continuing without configuration file because file not found")
@@ -304,7 +296,6 @@
 			t.logger.Debug("the configuration for mocking mongo connection", zap.Any("password", mongoPassword))
 
 			t.tester.Test(path, testReportPath, appCmd, test.TestOptions{
-<<<<<<< HEAD
 				Tests:            tests,
 				AppContainer:     appContainer,
 				AppNetwork:       networkName,
@@ -315,20 +306,8 @@
 				ProxyPort:        proxyPort,
 				GlobalNoise:      globalNoise,
 				TestsetNoise:     testsetNoise,
-=======
-				Testsets:           testSets,
-				AppContainer:       appContainer,
-				AppNetwork:         networkName,
-				MongoPassword:      mongoPassword,
-				Delay:              delay,
-				PassThroughPorts:   ports,
-				ApiTimeout:         apiTimeout,
-				ProxyPort:          proxyPort,
-				GlobalNoise:        globalNoise,
-				TestsetNoise:       testsetNoise,
-				WithCoverage:       withCoverage,
+        WithCoverage:       withCoverage,
 				CoverageReportPath: coverageReportPath,
->>>>>>> 92ad508c
 			})
 
 			return nil
