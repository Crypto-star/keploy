package cmd

import (
	"errors"
	"fmt"
	"os"
	"path/filepath"
	"strings"

	"github.com/spf13/cobra"
	"go.keploy.io/server/pkg/models"
	"go.keploy.io/server/pkg/service/test"
	"go.keploy.io/server/utils"
	"go.uber.org/zap"
	yamlLib "gopkg.in/yaml.v3"
)

func NewCmdTest(logger *zap.Logger) *Test {
	tester := test.NewTester(logger)
	return &Test{
		tester: tester,
		logger: logger,
	}
}

<<<<<<< HEAD
func readTestConfig(configPath string) (*models.Test, error) {
	file, err := os.OpenFile(configPath, os.O_RDONLY, os.ModePerm)
=======
func readTestConfig() (*models.Test, error) {
	file, err := os.OpenFile(filepath.Join(".", "keploy-config.yaml"), os.O_RDONLY, os.ModePerm)
>>>>>>> db4fe5dc
	if err != nil {
		return nil, err
	}
	defer file.Close()
	decoder := yamlLib.NewDecoder(file)
	var doc models.Config
	err = decoder.Decode(&doc)
	if err != nil {
		return nil, err
	}
	return &doc.Test, nil
}

<<<<<<< HEAD
func (t *Test) getTestConfig(path *string, proxyPort *uint32, appCmd *string, testsets *[]string, appContainer, networkName *string, Delay *uint64, passThorughPorts *[]uint, apiTimeout *uint64, globalNoise *models.GlobalNoise, testSetNoise *models.TestsetNoise, configPath string) error {
	configFilePath := filepath.Join(configPath, "keploy-config.yaml")
	if isExist := utils.CheckFileExists(configFilePath); !isExist {
		t.logger.Info("keploy configuration file not found")
		return nil
	}
	confTest, err := readTestConfig(configFilePath)
	if err != nil {
		t.logger.Error("failed to get the test config from config file")
		return err
=======
func (t *Test) getTestConfig(path *string, proxyPort *uint32, appCmd *string, testsets *[]string, appContainer, networkName *string, Delay *uint64, passThorughPorts *[]uint, apiTimeout *uint64, noiseConfig *map[string]interface{}) {
	if isExist := utils.CheckFileExists(filepath.Join(".", "keploy-config.yaml")); !isExist {
		t.logger.Info("keploy configuration file not found")
		return
	}
	confTest, err := readTestConfig()
	if err != nil {
		t.logger.Error("failed to get the test config from config file")
		return
>>>>>>> db4fe5dc
	}
	if len(*path) == 0 {
		*path = confTest.Path
	}
	if *proxyPort == 0 {
		*proxyPort = confTest.ProxyPort
	}
	if *appCmd == "" {
		*appCmd = confTest.Command
	}
	if len(*testsets) == 0 {
		*testsets = confTest.TestSets
	}
	if *appContainer == "" {
		*appContainer = confTest.ContainerName
	}
	if *networkName == "" {
		*networkName = confTest.NetworkName
	}
	if *Delay == 5 {
		*Delay = confTest.Delay
	}
	if len(*passThorughPorts) == 0 {
		*passThorughPorts = confTest.PassThroughPorts
	}
	if *apiTimeout == 5 {
		*apiTimeout = confTest.ApiTimeout
	}
<<<<<<< HEAD
	noiseJSON, err := test.UnmarshallJson(confTest.GlobalNoise, t.logger)
	if err != nil {
		t.logger.Error("Failed to unmarshall the noise flag")
		return err
	}

	globalScopeVal := noiseJSON.(map[string]interface{})["global"]
	
	bodyOrHeaderVal := globalScopeVal.(map[string]interface{})

	(*globalNoise)["body"] = map[string][]string{}
	for field, regexArr := range bodyOrHeaderVal["body"].(map[string]interface{}) {
		(*globalNoise)["body"][field] = []string{}
		for _, val := range regexArr.([]interface{}) {
			(*globalNoise)["body"][field] = append((*globalNoise)["body"][field], val.(string))
		}
	}

	(*globalNoise)["header"] = map[string][]string{}
	for field, regexArr := range bodyOrHeaderVal["header"].(map[string]interface{}) {
		(*globalNoise)["header"][field] = []string{}
		for _, val := range regexArr.([]interface{}) {
			(*globalNoise)["header"][field] = append((*globalNoise)["header"][field], val.(string))
		}
	}

	testSetScopeVal := noiseJSON.(map[string]interface{})["test-sets"]

	for testset := range testSetScopeVal.(map[string]interface{}) {
		(*testSetNoise)[testset] = map[string]map[string][]string{}
		
		bodyOrHeaderVal := testSetScopeVal.(map[string]interface{})[testset].(map[string]interface{})

		(*testSetNoise)[testset]["body"] = map[string][]string{}
		for field, regexArr := range bodyOrHeaderVal["body"].(map[string]interface{}) {
			(*testSetNoise)[testset]["body"][field] = []string{}
			for _, val := range regexArr.([]interface{}) {
				(*testSetNoise)[testset]["body"][field] = append((*testSetNoise)[testset]["body"][field], val.(string))
			}
		}

		(*testSetNoise)[testset]["header"] = map[string][]string{}
		for field, regexArr := range bodyOrHeaderVal["header"].(map[string]interface{}) {
			(*testSetNoise)[testset]["header"][field] = []string{}
			for _, val := range regexArr.([]interface{}) {
				(*testSetNoise)[testset]["header"][field] = append((*testSetNoise)[testset]["header"][field], val.(string))
			}
		}
	}
	t.logger.Info(models.HighlightString("Successfully fetched the test config"))
	return nil
=======
	noiseJSON, err := test.UnmarshallJson(confTest.Noise, t.logger)
	if err != nil {
		t.logger.Error("Failed to unmarshall the noise flag", zap.Error((err)))
	}
	*noiseConfig = map[string]interface{}{}
	(*noiseConfig)["body"] = noiseJSON.(map[string]interface{})["body"]
	(*noiseConfig)["header"] = noiseJSON.(map[string]interface{})["header"]
>>>>>>> db4fe5dc
}

type Test struct {
	tester test.Tester
	logger *zap.Logger
}

func (t *Test) GetCmd() *cobra.Command {
	var testCmd = &cobra.Command{
		Use:     "test",
		Short:   "run the recorded testcases and execute assertions",
		Example: `sudo -E env PATH=$PATH keploy test -c "/path/to/user/app" --delay 6`,
		RunE: func(cmd *cobra.Command, args []string) error {
			isDockerCmd := len(os.Getenv("IS_DOCKER_CMD")) > 0

			path, err := cmd.Flags().GetString("path")
			if err != nil {
				t.logger.Error("failed to read the testcase path input")
				return err
			}
<<<<<<< HEAD
=======

			//if user provides relative path
			if len(path) > 0 && path[0] != '/' {
				absPath, err := filepath.Abs(path)
				if err != nil {
					t.logger.Error("failed to get the absolute path from relative path", zap.Error(err))
				}
				path = absPath
			} else if len(path) == 0 { // if user doesn't provide any path
				cdirPath, err := os.Getwd()
				if err != nil {
					t.logger.Error("failed to get the path of current directory", zap.Error(err))
				}
				path = cdirPath
			} else {
				// user provided the absolute path
			}

			path += "/keploy"

			testReportPath := path + "/testReports"
>>>>>>> db4fe5dc

			appCmd, err := cmd.Flags().GetString("command")
			if err != nil {
				t.logger.Error("Failed to get the command to run the user application", zap.Error((err)))
				return err
			}

<<<<<<< HEAD
			appContainer, err := cmd.Flags().GetString("containerName")
			if err != nil {
				t.logger.Error("Failed to get the application's docker container name", zap.Error((err)))
				return err
			}

			networkName, err := cmd.Flags().GetString("networkName")
			if err != nil {
				t.logger.Error("Failed to get the application's docker network name", zap.Error((err)))
				return err
=======
			if appCmd == "" {
				fmt.Println("Error: missing required -c flag\n")
				if isDockerCmd {
					fmt.Println("Example usage:\n", `keploy test -c "docker run -p 8080:808 --network myNetworkName myApplicationImageName" --delay 6\n`)
				}
				fmt.Println("Example usage:\n", cmd.Example, "\n")

				return errors.New("missing required -c flag")
>>>>>>> db4fe5dc
			}

			testSets, err := cmd.Flags().GetStringSlice("testsets")
			if err != nil {
				t.logger.Error("Failed to get the testsets flag", zap.Error((err)))
				return err
			}

<<<<<<< HEAD
			delay, err := cmd.Flags().GetUint64("delay")
			if err != nil {
				t.logger.Error("Failed to get the delay flag", zap.Error((err)))
				return err
			}

			apiTimeout, err := cmd.Flags().GetUint64("apiTimeout")
			if err != nil {
				t.logger.Error("Failed to get the apiTimeout flag", zap.Error((err)))
				return err
=======
			var hasContainerName bool
			if isDockerCmd {
				for _, arg := range os.Args {
					if strings.Contains(arg, "--name") {
						hasContainerName = true
						break
					}
				}
				if !hasContainerName && appContainer == "" {
					fmt.Println("Error: missing required --containerName flag")
					fmt.Println("\nExample usage:\n", `keploy test -c "docker run -p 8080:808 --network myNetworkName myApplicationImageName" --delay 6`)
					return errors.New("missing required --containerName flag")
				}
>>>>>>> db4fe5dc
			}

			ports, err := cmd.Flags().GetUintSlice("passThroughPorts")
			if err != nil {
				t.logger.Error("failed to read the ports of outgoing calls to be ignored")
				return err
			}

<<<<<<< HEAD
			proxyPort, err := cmd.Flags().GetUint32("proxyport")
			if err != nil {
				t.logger.Error("failed to read the proxyport")
				return err
			}
=======
			testSets, err := cmd.Flags().GetStringSlice("testsets")
>>>>>>> db4fe5dc

			configPath, err := cmd.Flags().GetString("config-path")
			if err != nil {
				t.logger.Error("failed to read the config path")
				return err
			}

<<<<<<< HEAD
			globalNoise := make(models.GlobalNoise)
			testSetNoise := make(models.TestsetNoise)

			err = t.getTestConfig(&path, &proxyPort, &appCmd, &testSets, &appContainer, &networkName, &delay, &ports, &apiTimeout, &globalNoise, &testSetNoise, configPath)
=======
			delay, err := cmd.Flags().GetUint64("delay")
>>>>>>> db4fe5dc
			if err != nil {
				t.logger.Error("failed to get the test config")
				return err
			}

<<<<<<< HEAD
			if appCmd == "" {
				fmt.Println("Error: missing required -c flag or appCmd in config file")
				if isDockerCmd {
					fmt.Println("Example usage:\n", `keploy test -c "docker run -p 8080:808 --network myNetworkName myApplicationImageName" --delay 6\n`)
				}
				fmt.Println("Example usage:\n", cmd.Example)

				return errors.New("missing required -c flag or appCmd in config file")
			}

=======
>>>>>>> db4fe5dc
			if delay <= 5 {
				fmt.Printf("Warning: delay is set to %d seconds, incase your app takes more time to start use --delay to set custom delay\n", delay)
				if isDockerCmd {
					fmt.Println("Example usage:\n", `keploy test -c "docker run -p 8080:808 --network myNetworkName myApplicationImageName" --delay 6\n`)
				} else {
					fmt.Println("Example usage:\n", cmd.Example)
				}
			}

			//if user provides relative path
			if len(path) > 0 && path[0] != '/' {
				absPath, err := filepath.Abs(path)
				if err != nil {
					t.logger.Error("failed to get the absolute path from relative path", zap.Error(err))
				}
				path = absPath
			} else if len(path) == 0 { // if user doesn't provide any path
				cdirPath, err := os.Getwd()
				if err != nil {
					t.logger.Error("failed to get the path of current directory", zap.Error(err))
				}
				path = cdirPath
			} else {
				// user provided the absolute path
			}

<<<<<<< HEAD
			path += "/keploy"

			testReportPath := path + "/testReports"
=======
			t.logger.Info("", zap.Any("keploy test and mock path", path), zap.Any("keploy testReport path", testReportPath))
>>>>>>> db4fe5dc

			t.logger.Info("", zap.Any("keploy test and mock path", path), zap.Any("keploy testReport path", testReportPath))

<<<<<<< HEAD
			var hasContainerName bool
			if isDockerCmd {
				for _, arg := range os.Args {
					if strings.Contains(arg, "--name") {
						hasContainerName = true
						break
					}
				}
				if !hasContainerName && appContainer == "" {
					fmt.Println("Error: missing required --containerName flag or containerName in config file")
					fmt.Println("\nExample usage:\n", `keploy test -c "docker run -p 8080:808 --network myNetworkName myApplicationImageName" --delay 6`)
					return errors.New("missing required --containerName flag or containerName in config file")
				}
=======
			proxyPort, err := cmd.Flags().GetUint32("proxyport")
			if err != nil {
				t.logger.Error("failed to read the proxyport")
				return err
>>>>>>> db4fe5dc
			}

			noiseConfig := map[string]interface{}{}
			t.getTestConfig(&path, &proxyPort, &appCmd, &testSets, &appContainer, &networkName, &delay, &ports, &apiTimeout, &noiseConfig)

			t.logger.Debug("the ports are", zap.Any("ports", ports))

<<<<<<< HEAD
			t.tester.Test(path, proxyPort, testReportPath, appCmd, testSets, appContainer, networkName, delay, ports, apiTimeout, globalNoise, testSetNoise)
=======
			t.tester.Test(path, proxyPort, testReportPath, appCmd, testSets, appContainer, networkName, delay, ports, apiTimeout, noiseConfig)
>>>>>>> db4fe5dc
			return nil
		},
	}

	testCmd.Flags().StringP("path", "p", "", "Path to local directory where generated testcases/mocks are stored")

	testCmd.Flags().Uint32("proxyport", 0, "Choose a port to run Keploy Proxy.")

	testCmd.Flags().StringP("command", "c", "", "Command to start the user application")

	testCmd.Flags().StringSliceP("testsets", "t", []string{}, "Testsets to run")
	
	testCmd.Flags().String("containerName", "", "Name of the application's docker container")

	testCmd.Flags().StringP("networkName", "n", "", "Name of the application's docker network")
	testCmd.Flags().Uint64P("delay", "d", 5, "User provided time to run its application")

	testCmd.Flags().Uint64("apiTimeout", 5, "User provided timeout for calling its application")

	testCmd.Flags().UintSlice("passThroughPorts", []uint{}, "Ports of Outgoing dependency calls to be ignored as mocks")

	testCmd.Flags().String("config-path", ".", "Path to the local directory where keploy configuration file is stored")

	testCmd.SilenceUsage = true
	testCmd.SilenceErrors = true

	return testCmd
}<|MERGE_RESOLUTION|>--- conflicted
+++ resolved
@@ -23,13 +23,8 @@
 	}
 }
 
-<<<<<<< HEAD
 func readTestConfig(configPath string) (*models.Test, error) {
 	file, err := os.OpenFile(configPath, os.O_RDONLY, os.ModePerm)
-=======
-func readTestConfig() (*models.Test, error) {
-	file, err := os.OpenFile(filepath.Join(".", "keploy-config.yaml"), os.O_RDONLY, os.ModePerm)
->>>>>>> db4fe5dc
 	if err != nil {
 		return nil, err
 	}
@@ -43,7 +38,6 @@
 	return &doc.Test, nil
 }
 
-<<<<<<< HEAD
 func (t *Test) getTestConfig(path *string, proxyPort *uint32, appCmd *string, testsets *[]string, appContainer, networkName *string, Delay *uint64, passThorughPorts *[]uint, apiTimeout *uint64, globalNoise *models.GlobalNoise, testSetNoise *models.TestsetNoise, configPath string) error {
 	configFilePath := filepath.Join(configPath, "keploy-config.yaml")
 	if isExist := utils.CheckFileExists(configFilePath); !isExist {
@@ -54,17 +48,6 @@
 	if err != nil {
 		t.logger.Error("failed to get the test config from config file")
 		return err
-=======
-func (t *Test) getTestConfig(path *string, proxyPort *uint32, appCmd *string, testsets *[]string, appContainer, networkName *string, Delay *uint64, passThorughPorts *[]uint, apiTimeout *uint64, noiseConfig *map[string]interface{}) {
-	if isExist := utils.CheckFileExists(filepath.Join(".", "keploy-config.yaml")); !isExist {
-		t.logger.Info("keploy configuration file not found")
-		return
-	}
-	confTest, err := readTestConfig()
-	if err != nil {
-		t.logger.Error("failed to get the test config from config file")
-		return
->>>>>>> db4fe5dc
 	}
 	if len(*path) == 0 {
 		*path = confTest.Path
@@ -93,7 +76,6 @@
 	if *apiTimeout == 5 {
 		*apiTimeout = confTest.ApiTimeout
 	}
-<<<<<<< HEAD
 	noiseJSON, err := test.UnmarshallJson(confTest.GlobalNoise, t.logger)
 	if err != nil {
 		t.logger.Error("Failed to unmarshall the noise flag")
@@ -145,15 +127,6 @@
 	}
 	t.logger.Info(models.HighlightString("Successfully fetched the test config"))
 	return nil
-=======
-	noiseJSON, err := test.UnmarshallJson(confTest.Noise, t.logger)
-	if err != nil {
-		t.logger.Error("Failed to unmarshall the noise flag", zap.Error((err)))
-	}
-	*noiseConfig = map[string]interface{}{}
-	(*noiseConfig)["body"] = noiseJSON.(map[string]interface{})["body"]
-	(*noiseConfig)["header"] = noiseJSON.(map[string]interface{})["header"]
->>>>>>> db4fe5dc
 }
 
 type Test struct {
@@ -174,8 +147,88 @@
 				t.logger.Error("failed to read the testcase path input")
 				return err
 			}
-<<<<<<< HEAD
-=======
+
+			appCmd, err := cmd.Flags().GetString("command")
+			if err != nil {
+				t.logger.Error("Failed to get the command to run the user application", zap.Error((err)))
+				return err
+			}
+
+			appContainer, err := cmd.Flags().GetString("containerName")
+			if err != nil {
+				t.logger.Error("Failed to get the application's docker container name", zap.Error((err)))
+				return err
+			}
+
+			networkName, err := cmd.Flags().GetString("networkName")
+			if err != nil {
+				t.logger.Error("Failed to get the application's docker network name", zap.Error((err)))
+				return err
+			}
+
+			testSets, err := cmd.Flags().GetStringSlice("testsets")
+			if err != nil {
+				t.logger.Error("Failed to get the testsets flag", zap.Error((err)))
+				return err
+			}
+
+			delay, err := cmd.Flags().GetUint64("delay")
+			if err != nil {
+				t.logger.Error("Failed to get the delay flag", zap.Error((err)))
+				return err
+			}
+
+			apiTimeout, err := cmd.Flags().GetUint64("apiTimeout")
+			if err != nil {
+				t.logger.Error("Failed to get the apiTimeout flag", zap.Error((err)))
+				return err
+			}
+
+			ports, err := cmd.Flags().GetUintSlice("passThroughPorts")
+			if err != nil {
+				t.logger.Error("failed to read the ports of outgoing calls to be ignored")
+				return err
+			}
+
+			proxyPort, err := cmd.Flags().GetUint32("proxyport")
+			if err != nil {
+				t.logger.Error("failed to read the proxyport")
+				return err
+			}
+
+			configPath, err := cmd.Flags().GetString("config-path")
+			if err != nil {
+				t.logger.Error("failed to read the config path")
+				return err
+			}
+
+			globalNoise := make(models.GlobalNoise)
+			testSetNoise := make(models.TestsetNoise)
+
+			err = t.getTestConfig(&path, &proxyPort, &appCmd, &testSets, &appContainer, &networkName, &delay, &ports, &apiTimeout, &globalNoise, &testSetNoise, configPath)
+			if err != nil {
+				t.logger.Error("failed to get the test config")
+				return err
+			}
+
+			if appCmd == "" {
+				fmt.Println("Error: missing required -c flag or appCmd in config file")
+				if isDockerCmd {
+					fmt.Println("Example usage:\n", `keploy test -c "docker run -p 8080:808 --network myNetworkName myApplicationImageName" --delay 6\n`)
+				}
+				fmt.Println("Example usage:\n", cmd.Example)
+
+				return errors.New("missing required -c flag or appCmd in config file")
+			}
+
+			if delay <= 5 {
+				fmt.Printf("Warning: delay is set to %d seconds, incase your app takes more time to start use --delay to set custom delay\n", delay)
+				if isDockerCmd {
+					fmt.Println("Example usage:\n", `keploy test -c "docker run -p 8080:808 --network myNetworkName myApplicationImageName" --delay 6\n`)
+				} else {
+					fmt.Println("Example usage:\n", cmd.Example)
+				}
+			}
 
 			//if user provides relative path
 			if len(path) > 0 && path[0] != '/' {
@@ -197,55 +250,9 @@
 			path += "/keploy"
 
 			testReportPath := path + "/testReports"
->>>>>>> db4fe5dc
-
-			appCmd, err := cmd.Flags().GetString("command")
-			if err != nil {
-				t.logger.Error("Failed to get the command to run the user application", zap.Error((err)))
-				return err
-			}
-
-<<<<<<< HEAD
-			appContainer, err := cmd.Flags().GetString("containerName")
-			if err != nil {
-				t.logger.Error("Failed to get the application's docker container name", zap.Error((err)))
-				return err
-			}
-
-			networkName, err := cmd.Flags().GetString("networkName")
-			if err != nil {
-				t.logger.Error("Failed to get the application's docker network name", zap.Error((err)))
-				return err
-=======
-			if appCmd == "" {
-				fmt.Println("Error: missing required -c flag\n")
-				if isDockerCmd {
-					fmt.Println("Example usage:\n", `keploy test -c "docker run -p 8080:808 --network myNetworkName myApplicationImageName" --delay 6\n`)
-				}
-				fmt.Println("Example usage:\n", cmd.Example, "\n")
-
-				return errors.New("missing required -c flag")
->>>>>>> db4fe5dc
-			}
-
-			testSets, err := cmd.Flags().GetStringSlice("testsets")
-			if err != nil {
-				t.logger.Error("Failed to get the testsets flag", zap.Error((err)))
-				return err
-			}
-
-<<<<<<< HEAD
-			delay, err := cmd.Flags().GetUint64("delay")
-			if err != nil {
-				t.logger.Error("Failed to get the delay flag", zap.Error((err)))
-				return err
-			}
-
-			apiTimeout, err := cmd.Flags().GetUint64("apiTimeout")
-			if err != nil {
-				t.logger.Error("Failed to get the apiTimeout flag", zap.Error((err)))
-				return err
-=======
+
+			t.logger.Info("", zap.Any("keploy test and mock path", path), zap.Any("keploy testReport path", testReportPath))
+
 			var hasContainerName bool
 			if isDockerCmd {
 				for _, arg := range os.Args {
@@ -255,129 +262,15 @@
 					}
 				}
 				if !hasContainerName && appContainer == "" {
-					fmt.Println("Error: missing required --containerName flag")
-					fmt.Println("\nExample usage:\n", `keploy test -c "docker run -p 8080:808 --network myNetworkName myApplicationImageName" --delay 6`)
-					return errors.New("missing required --containerName flag")
-				}
->>>>>>> db4fe5dc
-			}
-
-			ports, err := cmd.Flags().GetUintSlice("passThroughPorts")
-			if err != nil {
-				t.logger.Error("failed to read the ports of outgoing calls to be ignored")
-				return err
-			}
-
-<<<<<<< HEAD
-			proxyPort, err := cmd.Flags().GetUint32("proxyport")
-			if err != nil {
-				t.logger.Error("failed to read the proxyport")
-				return err
-			}
-=======
-			testSets, err := cmd.Flags().GetStringSlice("testsets")
->>>>>>> db4fe5dc
-
-			configPath, err := cmd.Flags().GetString("config-path")
-			if err != nil {
-				t.logger.Error("failed to read the config path")
-				return err
-			}
-
-<<<<<<< HEAD
-			globalNoise := make(models.GlobalNoise)
-			testSetNoise := make(models.TestsetNoise)
-
-			err = t.getTestConfig(&path, &proxyPort, &appCmd, &testSets, &appContainer, &networkName, &delay, &ports, &apiTimeout, &globalNoise, &testSetNoise, configPath)
-=======
-			delay, err := cmd.Flags().GetUint64("delay")
->>>>>>> db4fe5dc
-			if err != nil {
-				t.logger.Error("failed to get the test config")
-				return err
-			}
-
-<<<<<<< HEAD
-			if appCmd == "" {
-				fmt.Println("Error: missing required -c flag or appCmd in config file")
-				if isDockerCmd {
-					fmt.Println("Example usage:\n", `keploy test -c "docker run -p 8080:808 --network myNetworkName myApplicationImageName" --delay 6\n`)
-				}
-				fmt.Println("Example usage:\n", cmd.Example)
-
-				return errors.New("missing required -c flag or appCmd in config file")
-			}
-
-=======
->>>>>>> db4fe5dc
-			if delay <= 5 {
-				fmt.Printf("Warning: delay is set to %d seconds, incase your app takes more time to start use --delay to set custom delay\n", delay)
-				if isDockerCmd {
-					fmt.Println("Example usage:\n", `keploy test -c "docker run -p 8080:808 --network myNetworkName myApplicationImageName" --delay 6\n`)
-				} else {
-					fmt.Println("Example usage:\n", cmd.Example)
-				}
-			}
-
-			//if user provides relative path
-			if len(path) > 0 && path[0] != '/' {
-				absPath, err := filepath.Abs(path)
-				if err != nil {
-					t.logger.Error("failed to get the absolute path from relative path", zap.Error(err))
-				}
-				path = absPath
-			} else if len(path) == 0 { // if user doesn't provide any path
-				cdirPath, err := os.Getwd()
-				if err != nil {
-					t.logger.Error("failed to get the path of current directory", zap.Error(err))
-				}
-				path = cdirPath
-			} else {
-				// user provided the absolute path
-			}
-
-<<<<<<< HEAD
-			path += "/keploy"
-
-			testReportPath := path + "/testReports"
-=======
-			t.logger.Info("", zap.Any("keploy test and mock path", path), zap.Any("keploy testReport path", testReportPath))
->>>>>>> db4fe5dc
-
-			t.logger.Info("", zap.Any("keploy test and mock path", path), zap.Any("keploy testReport path", testReportPath))
-
-<<<<<<< HEAD
-			var hasContainerName bool
-			if isDockerCmd {
-				for _, arg := range os.Args {
-					if strings.Contains(arg, "--name") {
-						hasContainerName = true
-						break
-					}
-				}
-				if !hasContainerName && appContainer == "" {
 					fmt.Println("Error: missing required --containerName flag or containerName in config file")
 					fmt.Println("\nExample usage:\n", `keploy test -c "docker run -p 8080:808 --network myNetworkName myApplicationImageName" --delay 6`)
 					return errors.New("missing required --containerName flag or containerName in config file")
 				}
-=======
-			proxyPort, err := cmd.Flags().GetUint32("proxyport")
-			if err != nil {
-				t.logger.Error("failed to read the proxyport")
-				return err
->>>>>>> db4fe5dc
-			}
-
-			noiseConfig := map[string]interface{}{}
-			t.getTestConfig(&path, &proxyPort, &appCmd, &testSets, &appContainer, &networkName, &delay, &ports, &apiTimeout, &noiseConfig)
+			}
 
 			t.logger.Debug("the ports are", zap.Any("ports", ports))
 
-<<<<<<< HEAD
 			t.tester.Test(path, proxyPort, testReportPath, appCmd, testSets, appContainer, networkName, delay, ports, apiTimeout, globalNoise, testSetNoise)
-=======
-			t.tester.Test(path, proxyPort, testReportPath, appCmd, testSets, appContainer, networkName, delay, ports, apiTimeout, noiseConfig)
->>>>>>> db4fe5dc
 			return nil
 		},
 	}
