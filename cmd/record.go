package cmd

import (
	"errors"
	"fmt"
	"os"
	"path/filepath"
<<<<<<< HEAD
=======
	"strings"
>>>>>>> ac5f06fd

	"github.com/spf13/cobra"
	"go.keploy.io/server/pkg/service/record"
	"go.uber.org/zap"
)

func NewCmdRecord(logger *zap.Logger) *Record {
	recorder := record.NewRecorder(logger)
	return &Record{
		recorder: recorder,
		logger:   logger,
	}
}

type Record struct {
	recorder record.Recorder
	logger   *zap.Logger
}

func (r *Record) GetCmd() *cobra.Command {
	// record the keploy testcases/mocks for the user application
	var recordCmd = &cobra.Command{
<<<<<<< HEAD
		Use:   "record",
		Short: "record the keploy testcases from the API calls",
		Run: func(cmd *cobra.Command, args []string) {
=======
		Use:     "record",
		Short:   "record the keploy testcases from the API calls",
		Example: `sudo -E keploy record -c "/path/to/user/app"`,
		RunE: func(cmd *cobra.Command, args []string) error {
			isDockerCmd := len(os.Getenv("IS_DOCKER_CMD")) > 0
>>>>>>> ac5f06fd

			path, err := cmd.Flags().GetString("path")
			if err != nil {
				r.logger.Error(Emoji + "failed to read the testcase path input")
				return err
			}

			//if user provides relative path
			if len(path) > 0 && path[0] != '/' {
				absPath, err := filepath.Abs(path)
				if err != nil {
					r.logger.Error("failed to get the absolute path from relative path", zap.Error(err))
				}
				path = absPath
			} else if len(path) == 0 { // if user doesn't provide any path
				cdirPath, err := os.Getwd()
				if err != nil {
					r.logger.Error("failed to get the path of current directory", zap.Error(err))
				}
				path = cdirPath
			} else {
				// user provided the absolute path
			}

			path += "/keploy"

<<<<<<< HEAD
			r.logger.Info(Emoji, zap.Any("keploy test and mock path", path))
=======
>>>>>>> ac5f06fd
			// tcsPath := path + "/tests"
			// mockPath := path + "/mocks"

			appCmd, err := cmd.Flags().GetString("command")

			if err != nil {
				r.logger.Error(Emoji+"Failed to get the command to run the user application", zap.Error((err)))
			}
			if appCmd == "" {
				fmt.Println("Error: missing required -c flag\n")
				if isDockerCmd {
					fmt.Println("Example usage:\n", `keploy record -c "docker run -p 8080:808 --network myNetworkName --rm myApplicationImageName" --delay 6\n`)
				}
				fmt.Println("Example usage:\n", cmd.Example, "\n")

				return errors.New("missing required -c flag")
			}
			appContainer, err := cmd.Flags().GetString("containerName")

			if err != nil {
				r.logger.Error(Emoji+"Failed to get the application's docker container name", zap.Error((err)))
			}
			var hasContainerName bool
			if isDockerCmd {
				for _, arg := range os.Args {
					if strings.Contains(arg, "--name") {
						hasContainerName = true
						break
					}
				}
				if !hasContainerName && appContainer == "" {
					fmt.Println("Error: missing required --containerName flag")
					fmt.Println("\nExample usage:\n", `keploy record -c "docker run -p 8080:808 --network myNetworkName --rm myApplicationImageName" --delay 6`)
					return errors.New("missing required --containerName flag")
				}
			}
			networkName, err := cmd.Flags().GetString("networkName")

			if err != nil {
				r.logger.Error(Emoji+"Failed to get the application's docker network name", zap.Error((err)))
			}

			delay, err := cmd.Flags().GetUint64("delay")

			if err != nil {
				r.logger.Error(Emoji+"Failed to get the delay flag", zap.Error((err)))
			}

<<<<<<< HEAD
			// pid, err := cmd.Flags().GetUint32("pid")

			// if err != nil {
			// 	r.logger.Error(Emoji+"Failed to get the pid of the application", zap.Error((err)))
			// }
=======
			r.logger.Info(Emoji, zap.Any("keploy test and mock path", path))
>>>>>>> ac5f06fd

			// r.recorder.CaptureTraffic(tcsPath, mockPath, appCmd, appContainer, networkName, delay)
			r.recorder.CaptureTraffic(path, appCmd, appContainer, networkName, delay)
			return nil
			// server.Server(version, kServices, conf, logger)
			// server.Server(version)
		},
	}

	// recordCmd.Flags().Uint32("pid", 0, "Process id of your application.")

	recordCmd.Flags().StringP("path", "p", "", "Path to the local directory where generated testcases/mocks should be stored")
	// recordCmd.Flags().String("mockPath", "", "Path to the local directory where generated mocks should be stored")

	recordCmd.Flags().StringP("command", "c", "", "Command to start the user application")
	// recordCmd.MarkFlagRequired("command")

	recordCmd.Flags().String("containerName", "", "Name of the application's docker container")
	// recordCmd.MarkFlagRequired("containerName")

	recordCmd.Flags().StringP("networkName", "n", "", "Name of the application's docker network")
	// recordCmd.MarkFlagRequired("networkName")

	recordCmd.Flags().Uint64P("delay", "d", 5, "User provided time to run its application")
	// recordCmd.MarkFlagRequired("delay")
	recordCmd.SilenceUsage = true
	recordCmd.SilenceErrors = true

	return recordCmd
}<|MERGE_RESOLUTION|>--- conflicted
+++ resolved
@@ -5,10 +5,7 @@
 	"fmt"
 	"os"
 	"path/filepath"
-<<<<<<< HEAD
-=======
 	"strings"
->>>>>>> ac5f06fd
 
 	"github.com/spf13/cobra"
 	"go.keploy.io/server/pkg/service/record"
@@ -31,17 +28,11 @@
 func (r *Record) GetCmd() *cobra.Command {
 	// record the keploy testcases/mocks for the user application
 	var recordCmd = &cobra.Command{
-<<<<<<< HEAD
-		Use:   "record",
-		Short: "record the keploy testcases from the API calls",
-		Run: func(cmd *cobra.Command, args []string) {
-=======
 		Use:     "record",
 		Short:   "record the keploy testcases from the API calls",
 		Example: `sudo -E keploy record -c "/path/to/user/app"`,
 		RunE: func(cmd *cobra.Command, args []string) error {
 			isDockerCmd := len(os.Getenv("IS_DOCKER_CMD")) > 0
->>>>>>> ac5f06fd
 
 			path, err := cmd.Flags().GetString("path")
 			if err != nil {
@@ -68,10 +59,6 @@
 
 			path += "/keploy"
 
-<<<<<<< HEAD
-			r.logger.Info(Emoji, zap.Any("keploy test and mock path", path))
-=======
->>>>>>> ac5f06fd
 			// tcsPath := path + "/tests"
 			// mockPath := path + "/mocks"
 
@@ -120,15 +107,7 @@
 				r.logger.Error(Emoji+"Failed to get the delay flag", zap.Error((err)))
 			}
 
-<<<<<<< HEAD
-			// pid, err := cmd.Flags().GetUint32("pid")
-
-			// if err != nil {
-			// 	r.logger.Error(Emoji+"Failed to get the pid of the application", zap.Error((err)))
-			// }
-=======
 			r.logger.Info(Emoji, zap.Any("keploy test and mock path", path))
->>>>>>> ac5f06fd
 
 			// r.recorder.CaptureTraffic(tcsPath, mockPath, appCmd, appContainer, networkName, delay)
 			r.recorder.CaptureTraffic(path, appCmd, appContainer, networkName, delay)
