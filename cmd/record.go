package cmd

import (
	"errors"
	"fmt"
	"os"
	"path/filepath"
	"strings"

	"github.com/spf13/cobra"
	"go.keploy.io/server/pkg/models"
	"go.keploy.io/server/pkg/service/record"
	"go.uber.org/zap"
	yamlLib "gopkg.in/yaml.v3"
)

func NewCmdRecord(logger *zap.Logger) *Record {
	recorder := record.NewRecorder(logger)
	return &Record{
		recorder: recorder,
		logger:   logger,
	}
}

func getRecordConfig() (*models.Record, error) {
	file, err := os.OpenFile(filepath.Join(".", "keploy-config.yaml"), os.O_RDONLY, os.ModePerm)
	if err != nil {
		return nil, err
	}
	defer file.Close()
	decoder := yamlLib.NewDecoder(file)
	var doc models.Config
	err = decoder.Decode(&doc)
	if err != nil {
		return nil, fmt.Errorf(Emoji, "failed to decode the keploy-config.yaml. error: %v", err.Error())
	}
	return &doc.Record, nil
}

type Record struct {
	recorder record.Recorder
	logger   *zap.Logger
}

func (r *Record) GetCmd() *cobra.Command {
	// record the keploy testcases/mocks for the user application
	var recordCmd = &cobra.Command{
		Use:     "record",
		Short:   "record the keploy testcases from the API calls",
		Example: `sudo -E env PATH=$PATH keploy record -c "/path/to/user/app"`,
		RunE: func(cmd *cobra.Command, args []string) error {
			isDockerCmd := len(os.Getenv("IS_DOCKER_CMD")) > 0

			confRecord, err := getRecordConfig()
			if err != nil {
				r.logger.Error("failed to get the record config from config file")
				return err
			}

			path, err := cmd.Flags().GetString("path")
			if err != nil {
				r.logger.Error("failed to read the testcase path input")
				return err
			}

			if path == "" {
				path = confRecord.Path
			}

			//if user provides relative path
			if len(path) > 0 && path[0] != '/' {
				absPath, err := filepath.Abs(path)
				if err != nil {
					r.logger.Error("failed to get the absolute path from relative path", zap.Error(err))
				}
				path = absPath
			} else if len(path) == 0 { // if user doesn't provide any path
				cdirPath, err := os.Getwd()
				if err != nil {
					r.logger.Error("failed to get the path of current directory", zap.Error(err))
				}
				path = cdirPath
			} else {
				// user provided the absolute path
			}

			path += "/keploy"

			appCmd, err := cmd.Flags().GetString("command")

			if err != nil {
				r.logger.Error("Failed to get the command to run the user application", zap.Error((err)))
			}

			if appCmd == "" {
				appCmd = confRecord.Command
			}
			
			if appCmd == "" {
				fmt.Println("Error: missing required -c flag\n")
				if isDockerCmd {
					fmt.Println("Example usage:\n", `keploy record -c "docker run -p 8080:808 --network myNetworkName myApplicationImageName" --delay 6\n`)
				}
				fmt.Println("Example usage:\n", cmd.Example, "\n")

				return errors.New("missing required -c flag")
			}
			appContainer, err := cmd.Flags().GetString("containerName")

			if err != nil {
				r.logger.Error("Failed to get the application's docker container name", zap.Error((err)))
			}

			if appContainer == "" {
				appContainer = confRecord.ContainerName
			}

			var hasContainerName bool
			if isDockerCmd {
				for _, arg := range os.Args {
					if strings.Contains(arg, "--name") {
						hasContainerName = true
						break
					}
				}
				if !hasContainerName && appContainer == "" {
					fmt.Println("Error: missing required --containerName flag")
					fmt.Println("\nExample usage:\n", `keploy record -c "docker run -p 8080:808 --network myNetworkName myApplicationImageName" --delay 6`)
					return errors.New("missing required --containerName flag")
				}
			}
			networkName, err := cmd.Flags().GetString("networkName")

			if err != nil {
				r.logger.Error("Failed to get the application's docker network name", zap.Error((err)))
			}

			if networkName == "" {
				networkName = confRecord.NetworkName
			}

			delay, err := cmd.Flags().GetUint64("delay")

			if err != nil {
				r.logger.Error("Failed to get the delay flag", zap.Error((err)))
			}

			if delay == 5 {
				delay = confRecord.Delay
			}

			r.logger.Info("", zap.Any("keploy test and mock path", path))

			ports, err := cmd.Flags().GetUintSlice("passThroughPorts")
			if err != nil {
				r.logger.Error("failed to read the ports of outgoing calls to be ignored")
				return err
			}
<<<<<<< HEAD

			if len(ports) == 0 {
				ports = confRecord.PassThroughPorts
			}
			// for _, v := range ports {
				
			// }
	
=======
>>>>>>> 305e612c
			r.logger.Debug("the ports are", zap.Any("ports", ports))
			r.recorder.CaptureTraffic(path, appCmd, appContainer, networkName, delay, ports)
			return nil
		},
	}

	recordCmd.Flags().StringP("path", "p", "", "Path to the local directory where generated testcases/mocks should be stored")

	recordCmd.Flags().StringP("command", "c", "", "Command to start the user application")

	recordCmd.Flags().String("containerName", "", "Name of the application's docker container")

	recordCmd.Flags().StringP("networkName", "n", "", "Name of the application's docker network")

	recordCmd.Flags().Uint64P("delay", "d", 5, "User provided time to run its application")

	recordCmd.Flags().UintSlice("passThroughPorts", []uint{}, "Ports of Outgoing dependency calls to be ignored as mocks")

	recordCmd.SilenceUsage = true
	recordCmd.SilenceErrors = true

	return recordCmd
}<|MERGE_RESOLUTION|>--- conflicted
+++ resolved
@@ -156,17 +156,11 @@
 				r.logger.Error("failed to read the ports of outgoing calls to be ignored")
 				return err
 			}
-<<<<<<< HEAD
 
 			if len(ports) == 0 {
 				ports = confRecord.PassThroughPorts
 			}
-			// for _, v := range ports {
-				
-			// }
-	
-=======
->>>>>>> 305e612c
+
 			r.logger.Debug("the ports are", zap.Any("ports", ports))
 			r.recorder.CaptureTraffic(path, appCmd, appContainer, networkName, delay, ports)
 			return nil
