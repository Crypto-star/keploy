package httpparser

import (
	"bufio"
	"bytes"
	"compress/gzip"
	"fmt"
	"io"
	"net"
	"net/http"
	"time"

	"go.keploy.io/server/pkg"
	"go.keploy.io/server/pkg/hooks"
	"go.keploy.io/server/pkg/models"
	"go.keploy.io/server/pkg/proxy/util"
	"go.uber.org/zap"
)

var Emoji = "\U0001F430" + " Keploy:"

type Response struct {

}

// IsOutgoingHTTP function determines if the outgoing network call is HTTP by comparing the
// message format with that of an HTTP text message.
func IsOutgoingHTTP(buffer []byte) bool {
	return bytes.HasPrefix(buffer[:], []byte("HTTP/")) ||
		bytes.HasPrefix(buffer[:], []byte("GET ")) ||
		bytes.HasPrefix(buffer[:], []byte("POST ")) ||
		bytes.HasPrefix(buffer[:], []byte("PUT ")) ||
		bytes.HasPrefix(buffer[:], []byte("PATCH ")) ||
		bytes.HasPrefix(buffer[:], []byte("DELETE ")) ||
		bytes.HasPrefix(buffer[:], []byte("OPTIONS ")) ||
		bytes.HasPrefix(buffer[:], []byte("HEAD "))
}

func ProcessOutgoingHttp(requestBuffer []byte, clientConn, destConn net.Conn, h *hooks.Hook, logger *zap.Logger) {
	switch models.GetMode() {
	case models.MODE_RECORD:
		// *deps = append(*deps, encodeOutgoingHttp(requestBuffer,  clientConn,  destConn, logger))
		h.AppendMocks(encodeOutgoingHttp(requestBuffer, clientConn, destConn, logger))
		// h.TestCaseDB.WriteMock(encodeOutgoingHttp(requestBuffer, clientConn, destConn, logger))
	case models.MODE_TEST:
		decodeOutgoingHttp(requestBuffer, clientConn, destConn, h, logger)
	default:
		logger.Info(Emoji+"Invalid mode detected while intercepting outgoing http call", zap.Any("mode", models.GetMode()))
	}

}

// decodeOutgoingHttp
func decodeOutgoingHttp(requestBuffer []byte, clienConn, destConn net.Conn, h *hooks.Hook, logger *zap.Logger) {
	// if len(deps) == 0 {

	if h.GetDepsSize() == 0 {
		// logger.Error("failed to mock the output for unrecorded outgoing http call")
		return
	}

	// var httpSpec spec.HttpSpec
	// err := deps[0].Spec.Decode(&httpSpec)
	// if err != nil {
	// 	logger.Error("failed to decode the yaml spec for the outgoing http call")
	// 	return
	// }
	// httpSpec := deps[0]
	httpSpec := h.FetchDep(0)
	// fmt.Println("http mock in test: ", httpSpec)

	statusLine := fmt.Sprintf("HTTP/%d.%d %d %s\r\n", httpSpec.Spec.HttpReq.ProtoMajor, httpSpec.Spec.HttpReq.ProtoMinor, httpSpec.Spec.HttpResp.StatusCode, http.StatusText(int(httpSpec.Spec.HttpResp.StatusCode)))

	// Generate the response headers
	header := pkg.ToHttpHeader(httpSpec.Spec.HttpResp.Header)
	var headers string
	for key, values := range header {
		for _, value := range values {
			if value != "gzip" {
			headerLine := fmt.Sprintf("%s: %s\r\n", key, value)
			headers += headerLine
			}
		}
	}

	// Generate the response body
	// bodyBytes, _ := ioutil.ReadAll(bytes.NewReader(httpSpec.Response.BodyData))
	// body := string(bodyBytes)
	body := httpSpec.Spec.HttpResp.Body
	// Concatenate the status line, headers, and body
	fmt.Println("These are the headers", headers)
	responseString := statusLine + headers + "\r\n" + body
	// originalString := "This is my name"
	var compressedBuffer bytes.Buffer
	gw := gzip.NewWriter(&compressedBuffer)
	_, err := gw.Write([]byte(responseString))
	if err != nil {
		logger.Error(Emoji+"failed to compress the response body", zap.Error(err))
		return
	}
	err = gw.Close()
	if err != nil {
		logger.Error(Emoji+"failed to close the gzip writer", zap.Error(err))
		return
	}
	// fmt.Println("This is the compressed buffer:", compressedBuffer.Bytes())

	// gr, err := gzip.NewReader(&compressedBuffer)
	// if err != nil {
	// 	logger.Error(Emoji+"failed to create a gzip reader", zap.Error(err))
	// 	return
	// }
	// defer gr.Close()
	// var decompressedBuffer bytes.Buffer
	// _, err = io.Copy(&decompressedBuffer, gr)
	// if err != nil {
	// 	logger.Error(Emoji+"failed to decompress the response body", zap.Error(err))
	// 	return
	// }
	// fmt.Println("This is the decompressed buffer:", decompressedBuffer.String())
	_, err = clienConn.Write(compressedBuffer.Bytes())
	if err != nil {
		logger.Error(Emoji+"failed to write the mock output to the user application", zap.Error(err))
		return
	}
	// pop the mocked output from the dependency queue
	// deps = deps[1:]
	h.PopFront()
}

// encodeOutgoingHttp function parses the HTTP request and response text messages to capture outgoing network calls as mocks.
func encodeOutgoingHttp(requestBuffer []byte, clientConn, destConn net.Conn, logger *zap.Logger) *models.Mock {
	defer destConn.Close()

	var respBuffer []byte
	var finalRespBuffer []byte
<<<<<<< HEAD
	var finalRequestBuffer []byte
	finalRequestBuffer = append(finalRequestBuffer, requestBuffer...)
	var err error
	// write the request message to the actual destination server

=======
	var err error
	// write the request message to the actual destination server
>>>>>>> 346af992
	_, err = destConn.Write(requestBuffer)
	if err != nil {
		logger.Error(Emoji+"failed to write request message to the destination server", zap.Error(err))
		return nil
	}
<<<<<<< HEAD
	//Handle chunked requests
	for {
		clientConn.SetReadDeadline(time.Now().Add(1 * time.Second))
		requestBufferChunked, err := util.ReadBytes(clientConn)
		if err != nil {
			if netErr, ok := err.(net.Error); ok && netErr.Timeout(){
				break
			}else{
				logger.Error(Emoji+"failed to read the response message from the destination server", zap.Error(err))
				return nil
			}
		}
		finalRequestBuffer = append(finalRequestBuffer, requestBufferChunked...)
		_, err = destConn.Write(requestBufferChunked)
		if err != nil{
			logger.Error(Emoji+"failed to write request message to the destination server", zap.Error(err))
			return nil
		}
	}
	for {
		destConn.SetReadDeadline(time.Now().Add(1 * time.Second))
=======
	for {
		destConn.SetReadDeadline(time.Now().Add(5 * time.Second))
>>>>>>> 346af992
		// read the response from the actual server
		respBuffer, err= util.ReadBytes(destConn)
		//Check if the deadline has been reached
		if err != nil {
			if netErr, ok := err.(net.Error); ok && netErr.Timeout(){
				break
			}else{
				logger.Error(Emoji+"failed to read the response message from the destination server", zap.Error(err))
				return nil
			}
		}
		finalRespBuffer = append(finalRespBuffer, respBuffer...)
<<<<<<< HEAD
=======
		fmt.Println("This is the length of the respBuffer:", len(respBuffer))
>>>>>>> 346af992
		if len(respBuffer) == 0 {
			break
		}
		// write the response message to the user client
		_, err = clientConn.Write(respBuffer)
		if err != nil {
			logger.Error(Emoji+"failed to write response message to the user client", zap.Error(err))
			return nil
		}
	}
	var req *http.Request
	// converts the request message buffer to http request
<<<<<<< HEAD
	req, err = http.ReadRequest(bufio.NewReader(bytes.NewReader(finalRequestBuffer)))
=======
	req, err = http.ReadRequest(bufio.NewReader(bytes.NewReader(requestBuffer)))
>>>>>>> 346af992
	if err != nil {
		logger.Error(Emoji+"failed to parse the http request message", zap.Error(err))
		return nil
	}
	var reqBody []byte
	if req.Body != nil { // Read
		var err error
		reqBody, err = io.ReadAll(req.Body)
		if err != nil {
			// TODO right way to log errors
			logger.Error(Emoji+"failed to read the http request body", zap.Error(err))
			return nil
		}
	}
	// converts the response message buffer to http response
	resp, err := http.ReadResponse(bufio.NewReader(bytes.NewReader(finalRespBuffer)), req)
	if err != nil {
		logger.Error(Emoji+"failed to parse the http response message", zap.Error(err))
		return nil
	}
	fmt.Println("This is the resp headers:", resp.Header)
	var respBody []byte
	if resp.Body != nil { // Read
		if resp.Header.Get("Content-Encoding") == "gzip" {
			resp.Body, err = gzip.NewReader(resp.Body)
			if err != nil {
				logger.Error(Emoji+"failed to read the the http response body", zap.Error(err))
				return nil
			}
		}
		respBody, err = io.ReadAll(resp.Body)
		if err != nil {
			logger.Error(Emoji+"failed to read the the http repsonse body", zap.Error(err))
			return nil
		}
		fmt.Println("This is the respBody", respBody)
	}
	// store the request and responses as mocks
	meta := map[string]string{
		"name":      "Http",
		"type":      models.HttpClient,
		"operation": req.Method,
	}
	// httpMock := &models.Mock{
	// 	Version: models.V1Beta2,
	// 	Name:    "",
	// 	Kind:    models.HTTP,
	// }

	// // encode the message into yaml
	// err = httpMock.Spec.Encode(&spec.HttpSpec{
	// 		Metadata: meta,
	// 		Request: spec.HttpReqYaml{
	// 			Method:     spec.Method(req.Method),
	// 			ProtoMajor: req.ProtoMajor,
	// 			ProtoMinor: req.ProtoMinor,
	// 			URL:        req.URL.String(),
	// 			Header:     pkg.ToYamlHttpHeader(req.Header),
	// 			Body:       string(reqBody),
	// 			URLParams: pkg.UrlParams(req),
	// 		},
	// 		Response: spec.HttpRespYaml{
	// 			StatusCode: resp.StatusCode,
	// 			Header:     pkg.ToYamlHttpHeader(resp.Header),
	// 			Body: string(respBody),
	// 		},
	// })
	// if err != nil {
	// 	logger.Error("failed to encode the http messsage into the yaml")
	// 	return nil
	// }

	// return httpMock

	return &models.Mock{
		Version: models.V1Beta2,
		Name:    "mocks",
		Kind:    models.HTTP,
		Spec: models.MockSpec{
			Metadata: meta,
			HttpReq: &models.HttpReq{
				Method:     models.Method(req.Method),
				ProtoMajor: req.ProtoMajor,
				ProtoMinor: req.ProtoMinor,
				URL:        req.URL.String(),
				Header:     pkg.ToYamlHttpHeader(req.Header),
				Body:       string(reqBody),
				URLParams:  pkg.UrlParams(req),
			},
			HttpResp: &models.HttpResp{
				StatusCode: resp.StatusCode,
				Header:     pkg.ToYamlHttpHeader(resp.Header),
				Body:       string(respBody),
			},
			Created: time.Now().Unix(),
		},
	}

	// if val, ok := Deps[string(port)]; ok {
	// keploy.Deps = append(keploy.Deps, httpMock)
}<|MERGE_RESOLUTION|>--- conflicted
+++ resolved
@@ -134,22 +134,16 @@
 
 	var respBuffer []byte
 	var finalRespBuffer []byte
-<<<<<<< HEAD
 	var finalRequestBuffer []byte
 	finalRequestBuffer = append(finalRequestBuffer, requestBuffer...)
 	var err error
 	// write the request message to the actual destination server
 
-=======
-	var err error
-	// write the request message to the actual destination server
->>>>>>> 346af992
 	_, err = destConn.Write(requestBuffer)
 	if err != nil {
 		logger.Error(Emoji+"failed to write request message to the destination server", zap.Error(err))
 		return nil
 	}
-<<<<<<< HEAD
 	//Handle chunked requests
 	for {
 		clientConn.SetReadDeadline(time.Now().Add(1 * time.Second))
@@ -171,10 +165,6 @@
 	}
 	for {
 		destConn.SetReadDeadline(time.Now().Add(1 * time.Second))
-=======
-	for {
-		destConn.SetReadDeadline(time.Now().Add(5 * time.Second))
->>>>>>> 346af992
 		// read the response from the actual server
 		respBuffer, err= util.ReadBytes(destConn)
 		//Check if the deadline has been reached
@@ -187,10 +177,6 @@
 			}
 		}
 		finalRespBuffer = append(finalRespBuffer, respBuffer...)
-<<<<<<< HEAD
-=======
-		fmt.Println("This is the length of the respBuffer:", len(respBuffer))
->>>>>>> 346af992
 		if len(respBuffer) == 0 {
 			break
 		}
@@ -203,11 +189,7 @@
 	}
 	var req *http.Request
 	// converts the request message buffer to http request
-<<<<<<< HEAD
 	req, err = http.ReadRequest(bufio.NewReader(bytes.NewReader(finalRequestBuffer)))
-=======
-	req, err = http.ReadRequest(bufio.NewReader(bytes.NewReader(requestBuffer)))
->>>>>>> 346af992
 	if err != nil {
 		logger.Error(Emoji+"failed to parse the http request message", zap.Error(err))
 		return nil
