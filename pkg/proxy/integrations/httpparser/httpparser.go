package httpparser

import (
	"bufio"
	"bytes"
	"compress/gzip"
	"encoding/json"
	"fmt"
	"io"
	"io/ioutil"
	"net"
	"net/http"
	"net/url"
	"reflect"
	"strconv"
	"strings"
	"time"

	"github.com/cloudflare/cfssl/log"
	"go.keploy.io/server/pkg"
	"go.keploy.io/server/pkg/hooks"
	"go.keploy.io/server/pkg/models"
	"go.keploy.io/server/pkg/proxy/util"
	"go.uber.org/zap"
)

var Emoji = "\U0001F430" + " Keploy:"

// IsOutgoingHTTP function determines if the outgoing network call is HTTP by comparing the
// message format with that of an HTTP text message.
func IsOutgoingHTTP(buffer []byte) bool {
	return bytes.HasPrefix(buffer[:], []byte("HTTP/")) ||
		bytes.HasPrefix(buffer[:], []byte("GET ")) ||
		bytes.HasPrefix(buffer[:], []byte("POST ")) ||
		bytes.HasPrefix(buffer[:], []byte("PUT ")) ||
		bytes.HasPrefix(buffer[:], []byte("PATCH ")) ||
		bytes.HasPrefix(buffer[:], []byte("DELETE ")) ||
		bytes.HasPrefix(buffer[:], []byte("OPTIONS ")) ||
		bytes.HasPrefix(buffer[:], []byte("HEAD "))
}

func isJSON(body []byte) bool {
	var js interface{}
	return json.Unmarshal(body, &js) == nil
}

func mapsHaveSameKeys(map1 map[string]string, map2 map[string][]string) bool {
	if len(map1) != len(map2) {
		return false
	}

	for key := range map1 {
		if _, exists := map2[key]; !exists {
			return false
		}
	}

	for key := range map2 {
		if _, exists := map1[key]; !exists {
			return false
		}
	}

	return true
}

func ProcessOutgoingHttp(request []byte, clientConn, destConn net.Conn, h *hooks.Hook, logger *zap.Logger) {
	switch models.GetMode() {
	case models.MODE_RECORD:
		// *deps = append(*deps, encodeOutgoingHttp(request,  clientConn,  destConn, logger))
		mocksList, err := encodeOutgoingHttp(request, clientConn, destConn, logger)
		if err != nil {
			logger.Error("failed to encode the http message into the yaml", zap.Error(err))
			return
		}
			h.AppendMocks(mocksList)

		// h.TestCaseDB.WriteMock(encodeOutgoingHttp(request, clientConn, destConn, logger))
	case models.MODE_TEST:
		decodeOutgoingHttp(request, clientConn, destConn, h, logger)
	default:
		logger.Info("Invalid mode detected while intercepting outgoing http call", zap.Any("mode", models.GetMode()))
	}

}

// Handled chunked requests when content-length is given.
func contentLengthRequest(finalReq *[]byte, clientConn, destConn net.Conn, logger *zap.Logger, contentLength int) {
	for contentLength > 0 {
		clientConn.SetReadDeadline(time.Now().Add(5 * time.Second))
		requestChunked, err := util.ReadBytes(clientConn)
		if err != nil {
			if err == io.EOF {
				logger.Error("connection closed by the user client", zap.Error(err))
				break
			} else if netErr, ok := err.(net.Error); ok && netErr.Timeout() {
				logger.Info("Stopped getting data from the connection", zap.Error(err))
				break
			} else {
				logger.Error("failed to read the response message from the destination server", zap.Error(err))
				return
			}
		}
		logger.Debug("This is a chunk of request[content-length]: " + string(requestChunked))
		*finalReq = append(*finalReq, requestChunked...)
		contentLength -= len(requestChunked)
		_, err = destConn.Write(requestChunked)
		if err != nil {
			logger.Error("failed to write request message to the destination server", zap.Error(err))
			return
		}
	}
}

// Handled chunked requests when transfer-encoding is given.
func chunkedRequest(finalReq *[]byte, clientConn, destConn net.Conn, logger *zap.Logger, transferEncodingHeader string) {
	if transferEncodingHeader == "chunked" {
		buffer := make([]byte, 4096)
		for {
			// Read chunk size line
			sizeLine, err := bufio.NewReader(clientConn).ReadString('\n')
			if err != nil {
				logger.Error("failed to read the request message from the client", zap.Error(err))
				return
			}

			// Parse chunk size
			size, err := strconv.ParseInt(strings.TrimSpace(sizeLine), 16, 64)
			if err != nil {
				logger.Error("failed to parse the chunk size", zap.Error(err))
				return
			}
			logger.Debug("This is the chunk size[chunking]: " + strconv.FormatInt(size, 10))
			var req []byte
			if size == 0 {
				req = []byte("0\r\n\r\n")
			} else {
				// Read chunk data
				n, err := io.ReadFull(destConn, buffer[:size])
				if err != nil {
					// handle error
					return
				}
				// Use chunk data
				req = buffer[:n]
			}
			logger.Debug("This is a chunk of request[chunking]: " + string(req))
			*finalReq = append(*finalReq, req...)
			_, err = destConn.Write(req)
			if err != nil {
				logger.Error("failed to write request message to the destination server", zap.Error(err))
				return
			}
			// Check if size is zero, indicating end of message
			if size == 0 {
				break
			}

			// Read trailing CRLF.(/r/n)
			_, err = io.ReadFull(clientConn, buffer[:2])
			if err != nil {
				logger.Error("failed to read the request message from the client", zap.Error(err))
				return
			}
		}
	}
}

// Handled chunked responses when content-length is given.
func contentLengthResponse(finalResp *[]byte, clientConn, destConn net.Conn, logger *zap.Logger, contentLength int) {
	for contentLength > 0 {
		//Set deadline of 5 seconds
		destConn.SetReadDeadline(time.Now().Add(5 * time.Second))
		resp, err := util.ReadBytes(destConn)
		if err != nil {
			//Check if the connection closed.
			if err == io.EOF {
				logger.Error("connection closed by the destination server", zap.Error(err))
				break
			} else if netErr, ok := err.(net.Error); ok && netErr.Timeout() {
				logger.Info("Stopped getting data from the connection", zap.Error(err))
				break
			} else {
				logger.Error("failed to read the response message from the destination server", zap.Error(err))
				return
			}
		}
		logger.Debug("This is a chunk of response[content-length]: " + string(resp))
		*finalResp = append(*finalResp, resp...)
		contentLength -= len(resp)
		// write the response message to the user client
		_, err = clientConn.Write(resp)
		if err != nil {
			logger.Error("failed to write response message to the user client", zap.Error(err))
			return
		}
	}
}

// Handled chunked responses when transfer-encoding is given.
func chunkedResponse(finalResp *[]byte, clientConn, destConn net.Conn, logger *zap.Logger, transferEncodingHeader string) {
	//If the transfer-encoding header is chunked
	if transferEncodingHeader == "chunked" {
		buffer := make([]byte, 4096) // Adjust buffer size as necessary
		for {
			// Read chunk size line
			sizeLine, err := bufio.NewReader(destConn).ReadString('\n')
			if err != nil {
				logger.Error("failed to read the response message from the destination server", zap.Error(err))
				return
			}

			// Parse chunk size
			size, err := strconv.ParseInt(strings.TrimSpace(sizeLine), 16, 64)
			if err != nil {
				logger.Error("failed to parse the chunk size", zap.Error(err))
				return
			}
			logger.Debug("This is the chunk size[chunking]: " + strconv.FormatInt(size, 10))
			var resp []byte
			if size == 0 {
				resp = []byte("0\r\n\r\n")
			} else {
				// Read chunk data
				n, err := io.ReadFull(destConn, buffer[:size])
				if err != nil {
					// handle error
					return
				}
				// Use chunk data
				resp = buffer[:n]
			}
			logger.Debug("This is a chunk of response[chunking]: " + string(resp))
			*finalResp = append(*finalResp, resp...)
			_, err = clientConn.Write(resp)
			if err != nil {
				logger.Error("failed to write response message to the user client", zap.Error(err))
				return
			}
			// Check if size is zero, indicating end of message
			if size == 0 {
				break
			}

			// Read trailing CRLF.(/r/n)
			_, err = io.ReadFull(destConn, buffer[:2])
			if err != nil {
				logger.Error("failed to read the response message from the destination server", zap.Error(err))
				return
			}
		}
	}
}

func handleChunkedRequests(finalReq *[]byte, clientConn, destConn net.Conn, logger *zap.Logger, request []byte) {
	logger.Debug("This is the request: " + string(request))
	lines := strings.Split(string(*finalReq), "\n")
	var contentLengthHeader string
	var transferEncodingHeader string
	for _, line := range lines {
		if strings.HasPrefix(line, "Content-Length:") {
			contentLengthHeader = strings.TrimSpace(strings.TrimPrefix(line, "Content-Length:"))
			break
		} else if strings.HasPrefix(line, "Transfer-Encoding:") {
			transferEncodingHeader = strings.TrimSpace(strings.TrimPrefix(line, "Transfer-Encoding:"))
			break
		}
	}
	//Handle chunked requests
	if contentLengthHeader != "" {
		contentLength, err := strconv.Atoi(contentLengthHeader)
		if err != nil {
			logger.Error("failed to get the content-length header", zap.Error(err))
			return
		}
		//Get the length of the body in the request.
		bodyLength := len(*finalReq) - strings.Index(string(*finalReq), "\r\n\r\n") - 4
		contentLength -= bodyLength
		if contentLength > 0 {
			contentLengthRequest(finalReq, clientConn, destConn, logger, contentLength)
		}
	} else if transferEncodingHeader != "" {
		chunkedRequest(finalReq, clientConn, destConn, logger, transferEncodingHeader)
	}
}

func handleChunkedResponses(finalResp *[]byte, clientConn, destConn net.Conn, logger *zap.Logger, resp []byte) {
	//Getting the content-length or the transfer-encoding header
	var contentLengthHeader, transferEncodingHeader string
	lines := strings.Split(string(resp), "\n")
	for _, line := range lines {
		if strings.HasPrefix(line, "Content-Length:") {
			contentLengthHeader = strings.TrimSpace(strings.TrimPrefix(line, "Content-Length:"))
			break
		} else if strings.HasPrefix(line, "Transfer-Encoding:") {
			transferEncodingHeader = strings.TrimSpace(strings.TrimPrefix(line, "Transfer-Encoding:"))
			break
		}
	}
	//Handle chunked responses
	if contentLengthHeader != "" {
		contentLength, err := strconv.Atoi(contentLengthHeader)
		if err != nil {
			logger.Error("failed to get the content-length header", zap.Error(err))
			return
		}
		bodyLength := len(resp) - strings.Index(string(resp), "\r\n\r\n") - 4
		contentLength -= bodyLength
		if contentLength > 0 {
			contentLengthResponse(finalResp, clientConn, destConn, logger, contentLength)
		}
	} else if transferEncodingHeader != "" {
		chunkedResponse(finalResp, clientConn, destConn, logger, transferEncodingHeader)
	}
}

// Checks if the response is gzipped
func checkIfGzipped(check io.ReadCloser) (bool, *bufio.Reader) {
	bufReader := bufio.NewReader(check)
	peekedBytes, err := bufReader.Peek(2)
	if err != nil && err != io.EOF {
		log.Debug("Error peeking:", err)
		return false, nil
	}
	if len(peekedBytes) < 2 {
		return false, nil
	}
	if peekedBytes[0] == 0x1f && peekedBytes[1] == 0x8b {
		return true, bufReader
	} else {
		return false, nil
	}
}

// Decodes the mocks in test mode so that they can be sent to the user application.
func decodeOutgoingHttp(requestBuffer []byte, clienConn, destConn net.Conn, h *hooks.Hook, logger *zap.Logger) {
	//Matching algorithmm
	//Get the mocks
	tcsMocks := h.GetTcsMocks()
	var bestMatch *models.Mock
	//Check if the expected header is present
	if bytes.Contains(requestBuffer, []byte("Expect: 100-continue")) {
		//Send the 100 continue response
		_, err := clienConn.Write([]byte("HTTP/1.1 100 Continue\r\n\r\n"))
		if err != nil {
			logger.Error("failed to write the 100 continue response to the user application", zap.Error(err))
			return
		}
		//Read the request buffer again
		newRequest, err := util.ReadBytes(clienConn)
		if err != nil {
			logger.Error("failed to read the request buffer from the user application", zap.Error(err))
			return
		}
		//Append the new request buffer to the old request buffer
		requestBuffer = append(requestBuffer, newRequest...)
	}
	//Parse the request buffer
	req, err := http.ReadRequest(bufio.NewReader(bytes.NewReader(requestBuffer)))
	if err != nil {
		logger.Error("failed to parse the http request message", zap.Error(err))
		return
	}

	reqbody, err := ioutil.ReadAll(req.Body)
	if err != nil {
		logger.Error("failed to read from request body", zap.Error(err))

	}

	//parse request url
	reqURL, err := url.Parse(req.URL.String())
	if err != nil {
		logger.Error("failed to parse request url", zap.Error(err))
	}

	//check if req body is a json
	isReqBodyJSON := isJSON(reqbody)

	var eligibleMock []*models.Mock

	for _, mock := range tcsMocks {
		if mock.Kind == models.HTTP {
			isMockBodyJSON := isJSON([]byte(mock.Spec.HttpReq.Body))

			//the body of mock and request aren't of same type
			if isMockBodyJSON != isReqBodyJSON {
				continue
			}

			//parse request body url
			parsedURL, err := url.Parse(mock.Spec.HttpReq.URL)
			if err != nil {
				logger.Error("failed to parse mock url", zap.Error(err))
				continue
			}

			//Check if the path matches
			if parsedURL.Path != reqURL.Path {
				//If it is not the same, continue
				continue
			}

			//Check if the method matches
			if mock.Spec.HttpReq.Method != models.Method(req.Method) {
				//If it is not the same, continue
				continue
			}

			// Check if the header keys match
			if !mapsHaveSameKeys(mock.Spec.HttpReq.Header, req.Header) {
				// Different headers, so not a match
				continue
			}

			if !mapsHaveSameKeys(mock.Spec.HttpReq.URLParams, req.URL.Query()) {
				// Different query params, so not a match
				continue
			}
			eligibleMock = append(eligibleMock, mock)
		}
	}

	if len(eligibleMock) == 0 {
		logger.Error( "Didn't match any prexisting http mock")
		util.Passthrough(clienConn, destConn, [][]byte{requestBuffer}, h.Recover, logger)
		return
	}

	_, bestMatch = util.Fuzzymatch(eligibleMock, requestBuffer, h)

	var bestMatchIndex int
	for idx, mock := range tcsMocks {
		if reflect.DeepEqual(mock, bestMatch) {
			bestMatchIndex = idx
			break
		}
	}
	if h.GetDepsSize() == 0 {
		// logger.Error("failed to mock the output for unrecorded outgoing http call")
		return
	}

	// var httpSpec spec.HttpSpec
	// err := deps[0].Spec.Decode(&httpSpec)
	// if err != nil {
	// 	logger.Error("failed to decode the yaml spec for the outgoing http call")
	// 	return
	// }
	// httpSpec := deps[0]
	stub := h.FetchDep(bestMatchIndex)
	// fmt.Println("http mock in test: ", stub)

	statusLine := fmt.Sprintf("HTTP/%d.%d %d %s\r\n", stub.Spec.HttpReq.ProtoMajor, stub.Spec.HttpReq.ProtoMinor, stub.Spec.HttpResp.StatusCode, http.StatusText(int(stub.Spec.HttpResp.StatusCode)))

	body := stub.Spec.HttpResp.Body
	var respBody string
	var responseString string

	// Fetching the response headers
	header := pkg.ToHttpHeader(stub.Spec.HttpResp.Header)

	//Check if the gzip encoding is present in the header
	if header["Content-Encoding"] != nil && header["Content-Encoding"][0] == "gzip" {
		var compressedBuffer bytes.Buffer
		gw := gzip.NewWriter(&compressedBuffer)
		_, err := gw.Write([]byte(body))
		if err != nil {
			logger.Error("failed to compress the response body", zap.Error(err))
			return
		}
		err = gw.Close()
		if err != nil {
			logger.Error("failed to close the gzip writer", zap.Error(err))
			return
		}
		logger.Debug("the length of the response body: " + strconv.Itoa(len(compressedBuffer.String())))
		respBody = compressedBuffer.String()
		// responseString = statusLine + headers + "\r\n" + compressedBuffer.String()
	} else {
		respBody = body
		// responseString = statusLine + headers + "\r\n" + body
	}
	var headers string
	for key, values := range header {
		if key == "Content-Length" {
			values = []string{strconv.Itoa(len(respBody))}
		}
		for _, value := range values {
			headerLine := fmt.Sprintf("%s: %s\r\n", key, value)
			headers += headerLine
		}
	}
	responseString = statusLine + headers + "\r\n" + respBody
	logger.Debug("the content-length header" + headers)
	_, err = clienConn.Write([]byte(responseString))
	if err != nil {
		logger.Error("failed to write the mock output to the user application", zap.Error(err))
		return
	}
	// pop the mocked output from the dependency queue
	// deps = deps[1:]
	h.PopIndex(bestMatchIndex)
	return
}

// encodeOutgoingHttp function parses the HTTP request and response text messages to capture outgoing network calls as mocks.
func encodeOutgoingHttp(request []byte, clientConn, destConn net.Conn, logger *zap.Logger) (*models.Mock, error) {
	defer destConn.Close()
	var resp []byte
	var finalResp []byte
	var finalReq []byte
	var err error
	// write the request message to the actual destination server
	_, err = destConn.Write(request)
	if err != nil {
		logger.Error("failed to write request message to the destination server", zap.Error(err))
		return nil, err
	}
	logger.Debug("This is the initial request: " + string(request))
	finalReq = append(finalReq, request...)
	//check if the expect : 100-continue header is present
	lines := strings.Split(string(request), "\n")
	var expectHeader string
	for _, line := range lines {
		if strings.HasPrefix(line, "Expect:") {
			expectHeader = strings.TrimSpace(strings.TrimPrefix(line, "Expect:"))
			break
		}
	}
	if expectHeader == "100-continue" {
		//Read if the response from the server is 100-continue
		resp, err = util.ReadBytes(destConn)
		if err != nil {
			logger.Error("failed to read the response message from the user client", zap.Error(err))
			return nil, err
		}
		// write the response message to the client
		_, err = clientConn.Write(resp)
		if err != nil {
			logger.Error("failed to write response message to the user client", zap.Error(err))
			return nil, err
		}
		logger.Debug("This is the response from the server after the expect header" + string(resp))
		if string(resp) != "HTTP/1.1 100 Continue\r\n\r\n" {
			logger.Error("failed to get the 100 continue response from the user client")
			return nil, err
		}
		//Reading the request buffer again
		request, err = util.ReadBytes(clientConn)
		if err != nil {
			logger.Error("failed to read the request message from the user client", zap.Error(err))
			return nil, err
		}
		// write the request message to the actual destination server
		_, err = destConn.Write(request)
		if err != nil {
			logger.Error("failed to write request message to the destination server", zap.Error(err))
			return nil, err
		}
		finalReq = append(finalReq, request...)
	}
	handleChunkedRequests(&finalReq, clientConn, destConn, logger, request)
	// read the response from the actual server
	resp, err = util.ReadBytes(destConn)
	if err != nil {
		logger.Error("failed to read the response message from the destination server", zap.Error(err))
		return nil, err
	}
	// write the response message to the user client
	_, err = clientConn.Write(resp)
	if err != nil {
		logger.Error("failed to write response message to the user client", zap.Error(err))
		return nil, err
	}
	finalResp = append(finalResp, resp...)
	logger.Debug("This is the initial response: " + string(resp))
	handleChunkedResponses(&finalResp, clientConn, destConn, logger, resp)
	logger.Debug("This is the final response: " + string(finalResp))
	var req *http.Request
	// converts the request message buffer to http request
	req, err = http.ReadRequest(bufio.NewReader(bytes.NewReader(finalReq)))
	if err != nil {
		logger.Error("failed to parse the http request message", zap.Error(err))
		return nil, err
	}
	var reqBody []byte
	if req.Body != nil { // Read
		var err error
		reqBody, err = io.ReadAll(req.Body)
		if err != nil {
			// TODO right way to log errors
			logger.Error("failed to read the http request body", zap.Error(err))
			return nil, err
		}
	}
	// converts the response message buffer to http response
	respParsed, err := http.ReadResponse(bufio.NewReader(bytes.NewReader(finalResp)), req)
	if err != nil {
		logger.Error("failed to parse the http response message", zap.Error(err))
		return nil, err
	}
	var respBody []byte
	//Checking if the body of the response is empty or does not exist.
	bufReader := bufio.NewReader(respParsed.Body)
	_, err = bufReader.Peek(2)
	// canRead := true
	if err != nil && err != io.EOF {
		logger.Debug("The body of the final response is empty", zap.Error(err))
		// canRead = false
		respParsed.Body = nil
	}

	if respParsed.Body != nil { // Read
		if respParsed.Header.Get("Content-Encoding") == "gzip" {
			check := respParsed.Body
			ok, reader := checkIfGzipped(check)
			logger.Debug("", zap.Any("isGzipped", ok))
			if ok {
				gzipReader, err := gzip.NewReader(reader)
				if err != nil {
					logger.Error("failed to create a gzip reader", zap.Error(err))
					return nil, err
				}
				respParsed.Body = gzipReader
			}
		}
		respBody, err = io.ReadAll(respParsed.Body)
		if err != nil {
<<<<<<< HEAD
			logger.Error("failed to read the the http response body", zap.Error(err))
			return nil
=======
			logger.Error("failed to read the the http repsonse body", zap.Error(err))
			return nil, err
>>>>>>> 8fae562c
		}
		logger.Debug("This is the response body: " + string(respBody))
	}
	// store the request and responses as mocks
	meta := map[string]string{
		"name":      "Http",
		"type":      models.HttpClient,
		"operation": req.Method,
	}
	// httpMock := &models.Mock{
	// 	Version: models.V1Beta2,
	// 	Name:    "",
	// 	Kind:    models.HTTP,
	// }

	// // encode the message into yaml
	// err = httpMock.Spec.Encode(&spec.HttpSpec{
	// 		Metadata: meta,
	// 		Request: spec.HttpReqYaml{
	// 			Method:     spec.Method(req.Method),
	// 			ProtoMajor: req.ProtoMajor,
	// 			ProtoMinor: req.ProtoMinor,
	// 			URL:        req.URL.String(),
	// 			Header:     pkg.ToYamlHttpHeader(req.Header),
	// 			Body:       string(reqBody),
	// 			URLParams: pkg.UrlParams(req),
	// 		},
	// 		Response: spec.HttpRespYaml{
	// 			StatusCode: resp.StatusCode,
	// 			Header:     pkg.ToYamlHttpHeader(resp.Header),
	// 			Body: string(respBody),
	// 		},
	// })
	// if err != nil {
	// 	logger.Error("failed to encode the http messsage into the yaml")
	// 	return nil
	// }

	// return httpMock

		return &models.Mock{
			Version: models.V1Beta2,
			Name:    "mocks",
			Kind:    models.HTTP,
			Spec: models.MockSpec{
				Metadata: meta,
				HttpReq: &models.HttpReq{
					Method:     models.Method(req.Method),
					ProtoMajor: req.ProtoMajor,
					ProtoMinor: req.ProtoMinor,
					URL:        req.URL.String(),
					Header:     pkg.ToYamlHttpHeader(req.Header),
					Body:       string(reqBody),
					URLParams:  pkg.UrlParams(req),
				},
				HttpResp: &models.HttpResp{
					StatusCode: respParsed.StatusCode,
					Header:     pkg.ToYamlHttpHeader(respParsed.Header),
					Body:       string(respBody),
				},
				Created: time.Now().Unix(),
			},
		}, nil

	// if val, ok := Deps[string(port)]; ok {
	// keploy.Deps = append(keploy.Deps, httpMock)
}<|MERGE_RESOLUTION|>--- conflicted
+++ resolved
@@ -627,13 +627,8 @@
 		}
 		respBody, err = io.ReadAll(respParsed.Body)
 		if err != nil {
-<<<<<<< HEAD
 			logger.Error("failed to read the the http response body", zap.Error(err))
-			return nil
-=======
-			logger.Error("failed to read the the http repsonse body", zap.Error(err))
 			return nil, err
->>>>>>> 8fae562c
 		}
 		logger.Debug("This is the response body: " + string(respBody))
 	}
