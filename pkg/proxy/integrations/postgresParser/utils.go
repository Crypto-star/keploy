package postgresparser

import (
	"encoding/base64"
<<<<<<< HEAD
=======
	"encoding/binary"
>>>>>>> 9274d2b3
	"errors"
	"fmt"

	"github.com/jackc/pgproto3/v2"
	"go.keploy.io/server/pkg/hooks"
	"go.keploy.io/server/pkg/models"
	"go.uber.org/zap"
)

func PostgresDecoder(encoded string) ([]byte, error) {
	// decode the base 64 encoded string to buffer ..

	data, err := base64.StdEncoding.DecodeString(encoded)
	if err != nil {
		return nil, err
	}
	return data, nil
}

func PostgresDecoderFrontend(response models.Frontend) ([]byte, error) {
	// println("Inside PostgresDecoderFrontend")
	var resbuffer []byte
	// list of packets available in the buffer
	packets := response.PacketTypes
	var cc, dtr, ps int = 0, 0, 0
	for _, packet := range packets {
		var msg pgproto3.BackendMessage

		switch packet {
		case string('1'):
			msg = &pgproto3.ParseComplete{}
		case string('2'):
			msg = &pgproto3.BindComplete{}
		case string('3'):
			msg = &pgproto3.CloseComplete{}
		case string('A'):
			msg = &pgproto3.NotificationResponse{
				PID:     response.NotificationResponse.PID,
				Channel: response.NotificationResponse.Channel,
				Payload: response.NotificationResponse.Payload,
			}
		case string('c'):
			msg = &pgproto3.CopyDone{}
		case string('C'):
			msg = &pgproto3.CommandComplete{
				CommandTag: response.CommandCompletes[cc].CommandTag,
			}
			cc++
		case string('d'):
			msg = &pgproto3.CopyData{
				Data: response.CopyData.Data,
			}
		case string('D'):
			msg = &pgproto3.DataRow{
				Values: response.DataRows[dtr].Values,
			}
			dtr++
		case string('E'):
			msg = &pgproto3.ErrorResponse{
				Severity:         response.ErrorResponse.Severity,
				Code:             response.ErrorResponse.Code,
				Message:          response.ErrorResponse.Message,
				Detail:           response.ErrorResponse.Detail,
				Hint:             response.ErrorResponse.Hint,
				Position:         response.ErrorResponse.Position,
				InternalPosition: response.ErrorResponse.InternalPosition,
				InternalQuery:    response.ErrorResponse.InternalQuery,
				Where:            response.ErrorResponse.Where,
				SchemaName:       response.ErrorResponse.SchemaName,
				TableName:        response.ErrorResponse.TableName,
				ColumnName:       response.ErrorResponse.ColumnName,
				DataTypeName:     response.ErrorResponse.DataTypeName,
				ConstraintName:   response.ErrorResponse.ConstraintName,
				File:             response.ErrorResponse.File,
				Line:             response.ErrorResponse.Line,
				Routine:          response.ErrorResponse.Routine,
			}
		case string('G'):
			msg = &pgproto3.CopyInResponse{
				OverallFormat:     response.CopyInResponse.OverallFormat,
				ColumnFormatCodes: response.CopyInResponse.ColumnFormatCodes,
			}
		case string('H'):
			msg = &pgproto3.CopyOutResponse{
				OverallFormat:     response.CopyOutResponse.OverallFormat,
				ColumnFormatCodes: response.CopyOutResponse.ColumnFormatCodes,
			}
		case string('I'):
			msg = &pgproto3.EmptyQueryResponse{}
		case string('K'):
			msg = &pgproto3.BackendKeyData{
				ProcessID: response.BackendKeyData.ProcessID,
				SecretKey: response.BackendKeyData.SecretKey,
			}
		case string('n'):
			msg = &pgproto3.NoData{}
		case string('N'):
			msg = &pgproto3.NoticeResponse{
				Severity:         response.NoticeResponse.Severity,
				Code:             response.NoticeResponse.Code,
				Message:          response.NoticeResponse.Message,
				Detail:           response.NoticeResponse.Detail,
				Hint:             response.NoticeResponse.Hint,
				Position:         response.NoticeResponse.Position,
				InternalPosition: response.NoticeResponse.InternalPosition,
				InternalQuery:    response.NoticeResponse.InternalQuery,
				Where:            response.NoticeResponse.Where,
				SchemaName:       response.NoticeResponse.SchemaName,
				TableName:        response.NoticeResponse.TableName,
				ColumnName:       response.NoticeResponse.ColumnName,
				DataTypeName:     response.NoticeResponse.DataTypeName,
				ConstraintName:   response.NoticeResponse.ConstraintName,
				File:             response.NoticeResponse.File,
				Line:             response.NoticeResponse.Line,
				Routine:          response.NoticeResponse.Routine,
			}

		case string('R'):
			switch response.AuthType {
			case AuthTypeOk:
				msg = &pgproto3.AuthenticationOk{}
			case AuthTypeCleartextPassword:
				msg = &pgproto3.AuthenticationCleartextPassword{}
			case AuthTypeMD5Password:
				msg = &pgproto3.AuthenticationMD5Password{}
			case AuthTypeSCMCreds:
				return nil, errors.New("AuthTypeSCMCreds is unimplemented")
			case AuthTypeGSS:
				return nil, errors.New("AuthTypeGSS is unimplemented")
			case AuthTypeGSSCont:
				msg = &pgproto3.AuthenticationGSSContinue{}
			case AuthTypeSSPI:
				return nil, errors.New("AuthTypeSSPI is unimplemented")
			case AuthTypeSASL:
				msg = &pgproto3.AuthenticationSASL{}
			case AuthTypeSASLContinue:
				msg = &pgproto3.AuthenticationSASLContinue{}
			case AuthTypeSASLFinal:
				msg = &pgproto3.AuthenticationSASLFinal{}
			default:
				return nil, fmt.Errorf("unknown authentication type: %d", response.AuthType)
			}

		case string('s'):
			msg = &pgproto3.PortalSuspended{}
		case string('S'):
			msg = &pgproto3.ParameterStatus{
				Name:  response.ParameterStatusCombined[ps].Name,
				Value: response.ParameterStatusCombined[ps].Value,
			}
			ps++

		case string('t'):
			msg = &pgproto3.ParameterDescription{
				ParameterOIDs: response.ParameterDescription.ParameterOIDs,
			}
		case string('T'):
			msg = &pgproto3.RowDescription{
				Fields: response.RowDescription.Fields,
			}
		case string('V'):
			msg = &pgproto3.FunctionCallResponse{
				Result: response.FunctionCallResponse.Result,
			}
		case string('W'):
			msg = &pgproto3.CopyBothResponse{
				OverallFormat:     response.CopyBothResponse.OverallFormat,
				ColumnFormatCodes: response.CopyBothResponse.ColumnFormatCodes,
			}
		case string('Z'):
			msg = &pgproto3.ReadyForQuery{
				TxStatus: response.ReadyForQuery.TxStatus,
			}
		default:
			return nil, fmt.Errorf("unknown message type: %q", packet)
		}

		encoded := msg.Encode([]byte{})
		// fmt.Println("Encoded packet ", packet, " is ", i, "-----", encoded)
		resbuffer = append(resbuffer, encoded...)
	}
	return resbuffer, nil
}

func PostgresDecoderBackend(request models.Backend) ([]byte, error) {
	// take each object , try to make it frontend or backend message so that it can call it's corresponding encode function
	// and then append it to the buffer, for a particular mock ..

	var reqbuffer []byte
	// list of packets available in the buffer
	b := 0
	p := 0
	e := 0
	packets := request.PacketTypes
	for _, packet := range packets {
		// isme se encode ek ek
		var msg pgproto3.FrontendMessage
		switch packet {
		case string('B'):
			msg = &pgproto3.Bind{
				DestinationPortal:    request.Binds[b].DestinationPortal,
				PreparedStatement:    request.Binds[b].PreparedStatement,
				ParameterFormatCodes: request.Binds[b].ParameterFormatCodes,
				Parameters:           request.Binds[b].Parameters,
				ResultFormatCodes:    request.Binds[b].ResultFormatCodes,
			}
			b++
		case string('C'):
			msg = &pgproto3.Close{
				Object_Type: request.Close.Object_Type,
				Name:        request.Close.Name,
			}
		case string('D'):
			msg = &pgproto3.Describe{
				ObjectType: request.Describe.ObjectType,
				Name:       request.Describe.Name,
			}
		case string('E'):
			msg = &pgproto3.Execute{
				Portal:  request.Executes[e].Portal,
				MaxRows: request.Executes[e].MaxRows,
			}
			e++
		case string('F'):
			// *msg.(*pgproto3.Flush) = request.Flush
			msg = &pgproto3.Flush{}
		case string('f'):
			// *msg.(*pgproto3.FunctionCall) = request.FunctionCall
			msg = &pgproto3.FunctionCall{
				Function:         request.FunctionCall.Function,
				Arguments:        request.FunctionCall.Arguments,
				ArgFormatCodes:   request.FunctionCall.ArgFormatCodes,
				ResultFormatCode: request.FunctionCall.ResultFormatCode,
			}
		case string('d'):
			msg = &pgproto3.CopyData{
				Data: request.CopyData.Data,
			}
		case string('c'):
			msg = &pgproto3.CopyDone{}
		case string('H'):
			msg = &pgproto3.CopyFail{
				Message: request.CopyFail.Message,
			}
		case string('P'):
			msg = &pgproto3.Parse{
				Name:          request.Parses[p].Name,
				Query:         request.Parses[p].Query,
				ParameterOIDs: request.Parses[p].ParameterOIDs,
			}
			p++
		case string('p'):
			switch request.AuthType {
			case pgproto3.AuthTypeSASL:
				msg = &pgproto3.SASLInitialResponse{
					AuthMechanism: request.SASLInitialResponse.AuthMechanism,
					Data:          request.SASLInitialResponse.Data,
				}
			case pgproto3.AuthTypeSASLContinue:
				msg = &pgproto3.SASLResponse{
					Data: request.SASLResponse.Data,
				}
			case pgproto3.AuthTypeSASLFinal:
				msg = &pgproto3.SASLResponse{
					Data: request.SASLResponse.Data,
				}
			case pgproto3.AuthTypeGSS, pgproto3.AuthTypeGSSCont:
				msg = &pgproto3.GSSResponse{
					Data: []byte{}, // TODO: implement
				}
			case pgproto3.AuthTypeCleartextPassword, pgproto3.AuthTypeMD5Password:
				fallthrough
			default:
				// to maintain backwards compatability
				// println("Here is decoded PASSWORD", request.PasswordMessage.Password)
				msg = &pgproto3.PasswordMessage{Password: request.PasswordMessage.Password}
			}
		case string('Q'):
			msg = &pgproto3.Query{
				String: request.Query.String,
			}
		case string('S'):
			msg = &pgproto3.Sync{}
		case string('X'):
			// *msg.(*pgproto3.Terminate) = request.Terminate
			msg = &pgproto3.Terminate{}
		default:
			return nil, fmt.Errorf("unknown message type: %q", packet)
		}
		if msg == nil {
			fmt.Println("msg is nil")
			return nil, errors.New("msg is nil")
		}
		encoded := msg.Encode([]byte{})

		reqbuffer = append(reqbuffer, encoded...)
	}
	return reqbuffer, nil
}

<<<<<<< HEAD
func PostgresEncoder(buffer []byte) string {
	// encode the buffer to base 64 string ..
	encoded := base64.StdEncoding.EncodeToString(buffer)
	return encoded
=======
func Fuzzymatch(configMocks, tcsMocks []*models.Mock, reqBuff []byte, h *hooks.Hook) (bool, string) {
	com := PostgresEncoder(reqBuff)
	for idx, mock := range tcsMocks {
		encoded, _ := PostgresDecoder(mock.Spec.PostgresReq.Payload)

		if string(encoded) == string(reqBuff) || mock.Spec.PostgresReq.Payload == com {
			// fmt.Println("matched in first loop")
			tcsMocks = append(tcsMocks[:idx], tcsMocks[idx+1:]...)
			h.SetTcsMocks(tcsMocks)
			return true, mock.Spec.PostgresResp.Payload
		}
	}
	// convert all the configmocks to string array
	mockString := make([]string, len(tcsMocks))
	for i := 0; i < len(tcsMocks); i++ {
		mockString[i] = string(tcsMocks[i].Spec.PostgresReq.Payload)
	}
	// find the closest match
	if IsAsciiPrintable(string(reqBuff)) {
		idx := findStringMatch(string(reqBuff), mockString)
		if idx != -1 {
			nMatch := tcsMocks[idx].Spec.PostgresResp.Payload
			tcsMocks = append(tcsMocks[:idx], tcsMocks[idx+1:]...)
			h.SetTcsMocks(tcsMocks)
			return true, nMatch
		}
	}
	idx := findBinaryMatch(tcsMocks, reqBuff, h)
	if idx != -1 {
		nMatch := tcsMocks[idx].Spec.PostgresResp.Payload
		tcsMocks = append(tcsMocks[:idx], tcsMocks[idx+1:]...)
		h.SetTcsMocks(tcsMocks)
		return true, nMatch
	}
	return false, ""
>>>>>>> 9274d2b3
}

func AdaptiveK(length, kMin, kMax, N int) int {
	k := length / N
	if k < kMin {
		return kMin
	} else if k > kMax {
		return kMax
	}
	return k
}

<<<<<<< HEAD
=======
func matchingPg(tcsMocks []*models.Mock, requestBuffers [][]byte, h *hooks.Hook) (bool, []models.GenericPayload) {

	for idx, mock := range tcsMocks {
		if mock == nil {
			continue
		}
		if len(mock.Spec.GenericRequests) == len(requestBuffers) {
			for requestIndex, reqBuff := range requestBuffers {
				bufStr := base64.StdEncoding.EncodeToString(reqBuff)
				encoded, _ := PostgresDecoder(mock.Spec.GenericRequests[requestIndex].Message[0].Data)

				if string(encoded) == string(reqBuff) || mock.Spec.GenericRequests[requestIndex].Message[0].Data == bufStr {
					tcsMocks = append(tcsMocks[:idx], tcsMocks[idx+1:]...)
					h.SetTcsMocks(tcsMocks)
					return true, mock.Spec.GenericResponses
				}
			}
		}
	}

	idx := findBinaryStreamMatch(tcsMocks, requestBuffers, h)
	if idx != -1 {
		bestMatch := tcsMocks[idx].Spec.GenericResponses
		tcsMocks = append(tcsMocks[:idx], tcsMocks[idx+1:]...)
		h.SetTcsMocks(tcsMocks)
		return true, bestMatch
	}
	return false, nil
}

func findBinaryMatch(configMocks []*models.Mock, reqBuff []byte, h *hooks.Hook) int {

	mxSim := -1.0
	mxIdx := -1
	// find the fuzzy hash of the mocks
	for idx, mock := range configMocks {
		encoded, _ := PostgresDecoder(mock.Spec.PostgresReq.Payload)
		k := AdaptiveK(len(reqBuff), 3, 8, 5)
		shingles1 := CreateShingles(encoded, k)
		shingles2 := CreateShingles(reqBuff, k)
		similarity := JaccardSimilarity(shingles1, shingles2)
		if mxSim < similarity {
			mxSim = similarity
			mxIdx = idx
		}
	}
	return mxIdx
}

>>>>>>> 9274d2b3
func findBinaryStreamMatch(tcsMocks []*models.Mock, requestBuffers [][]byte, h *hooks.Hook) int {

	mxSim := -1.0
	mxIdx := -1
	sameHeader := -1
	// add condition for header match that if mxIdx = -1 then return just matched header
	for idx, mock := range tcsMocks {
<<<<<<< HEAD
		// println("Inside findBinaryMatch", len(mock.Spec.GenericRequests), len(requestBuffers))
		if len(mock.Spec.PostgresRequests) == len(requestBuffers) {
			for requestIndex, reqBuff := range requestBuffers {
				encoded, _ := PostgresDecoderBackend(mock.Spec.PostgresRequests[requestIndex])
=======
		if len(mock.Spec.GenericRequests) == len(requestBuffers) {
			for requestIndex, reqBuff := range requestBuffers {
				_ = base64.StdEncoding.EncodeToString(reqBuff)
				encoded, _ := PostgresDecoder(mock.Spec.GenericRequests[requestIndex].Message[0].Data)

>>>>>>> 9274d2b3
				k := AdaptiveK(len(reqBuff), 3, 8, 5)
				shingles1 := CreateShingles(encoded, k)
				shingles2 := CreateShingles(reqBuff, k)
				similarity := JaccardSimilarity(shingles1, shingles2)
				if mxSim < similarity {
					mxSim = similarity
					mxIdx = idx
					continue
				}
			}
		}

	}
	// println("Max Similarity is ", mxSim)
	if mxIdx == -1 {
		return sameHeader
	}
	return mxIdx
}

// CreateShingles produces a set of k-shingles from a byte buffer.
func CreateShingles(data []byte, k int) map[string]struct{} {
	shingles := make(map[string]struct{})
	for i := 0; i < len(data)-k+1; i++ {
		shingle := string(data[i : i+k])
		shingles[shingle] = struct{}{}
	}
	return shingles
}

// JaccardSimilarity computes the Jaccard similarity between two sets of shingles.
func JaccardSimilarity(setA, setB map[string]struct{}) float64 {
	intersectionSize := 0
	for k := range setA {
		if _, exists := setB[k]; exists {
			intersectionSize++
		}
	}

	unionSize := len(setA) + len(setB) - intersectionSize

	if unionSize == 0 {
		return 0.0
	}
	return float64(intersectionSize) / float64(unionSize)
}

func ChangeAuthToMD5(tcsMocks []*models.Mock, h *hooks.Hook, log *zap.Logger) {
	// isScram := false
	for _, mock := range tcsMocks {
		// if len(mock.Spec.GenericRequests) == len(requestBuffers) {
		for requestIndex, reqBuff := range mock.Spec.PostgresRequests {
			encode, _ := PostgresDecoderBackend(reqBuff)

			if reqBuff.Identfier == "StartupRequest" {
				log.Debug("CHANGING TO MD5 for Response")
				// mock.Spec.GenericResponses[requestIndex].Message[0].Data = "UgAAAAwAAAAF4I8BHg=="
				// isScram = true
				// reqBuff.AuthType = 5
				mock.Spec.PostgresResponses[requestIndex].AuthType = 5
				continue
			}
			//just change it to more robust and after that write decoode encode logic for all
			if encode[0] == 'p' {
				log.Debug("CHANGING TO MD5 for Request and Response")
				// mock.Spec.GenericRequests[requestIndex].Message[0].Data = "cAAAAChtZDUzNTc3MWY3N2YxMDA4YmEzMDRkYjlkMmJmODM3YmZlOQA="
				// mock.Spec.GenericResponses[requestIndex].Message[0].Data = "UgAAAAgAAAAAUwAAABZhcHBsaWNhdGlvbl9uYW1lAABTAAAAGWNsaWVudF9lbmNvZGluZwBVVEY4AFMAAAAXRGF0ZVN0eWxlAElTTywgTURZAFMAAAAZaW50ZWdlcl9kYXRldGltZXMAb24AUwAAABtJbnRlcnZhbFN0eWxlAHBvc3RncmVzAFMAAAAUaXNfc3VwZXJ1c2VyAG9uAFMAAAAZc2VydmVyX2VuY29kaW5nAFVURjgAUwAAADJzZXJ2ZXJfdmVyc2lvbgAxMy41IChEZWJpYW4gMTMuNS0xLnBnZGcxMTArMSkAUwAAACNzZXNzaW9uX2F1dGhvcml6YXRpb24AcG9zdGdyZXMAUwAAACNzdGFuZGFyZF9jb25mb3JtaW5nX3N0cmluZ3MAb24AUwAAABVUaW1lWm9uZQBFdGMvVVRDAEsAAAAMAAAAX09sZl9aAAAABUk="
				mock.Spec.PostgresRequests[requestIndex].PasswordMessage.Password = "md5fe4f2f657f01fa1dd9d111d5391e7c07"

				mock.Spec.PostgresResponses[requestIndex].PacketTypes = []string{"R", "S", "S", "S", "S", "S", "S", "S", "S", "S", "S", "S", "K", "Z"}
				mock.Spec.PostgresResponses[requestIndex].AuthType = 0
				mock.Spec.PostgresResponses[requestIndex].BackendKeyData = pgproto3.BackendKeyData{
					ProcessID: 2613,
					SecretKey: 824670820,
				}
				mock.Spec.PostgresResponses[requestIndex].ReadyForQuery.TxStatus = 73
				mock.Spec.PostgresResponses[requestIndex].ParameterStatusCombined = []pgproto3.ParameterStatus{
					{
						Name:  "application_name",
						Value: "",
					},
					{
						Name:  "client_encoding",
						Value: "UTF8",
					},
					{
						Name:  "DateStyle",
						Value: "ISO, MDY",
					},
					{
						Name:  "integer_datetimes",
						Value: "on",
					},
					{
						Name:  "IntervalStyle",
						Value: "postgres",
					},
					{
						Name:  "is_superuser",
						Value: "UTF8",
					},
					{
						Name:  "server_version",
						Value: "10.5 (Debian 10.5-2.pgdg90+1)",
					},
					{
						Name:  "session_authorization",
						Value: "keploy-user",
					},
					{
						Name:  "standard_conforming_strings",
						Value: "on",
					},
					{
						Name:  "TimeZone",
						Value: "Etc/UTC",
					},
					{
						Name:  "TimeZone",
						Value: "Etc/UTC",
					},
				}
				continue
			}
		}
	}

	h.SetTcsMocks(tcsMocks)
}

func CheckValidEncode(tcsMocks []*models.Mock, h *hooks.Hook, log *zap.Logger) {
	for _, mock := range tcsMocks {
		for _, reqBuff := range mock.Spec.PostgresRequests {
			encode, err := PostgresDecoderBackend(reqBuff)
			if err != nil {
				fmt.Println("Error in decoding")
			}
			actual_encode, err := PostgresDecoder(reqBuff.Payload)
			if err != nil {
				fmt.Println("Error in decoding")
			}

			if len(encode) != len(actual_encode) {
				fmt.Println("Not Equal Length of buffer in request", reqBuff.Payload)
				fmt.Println("Length of encode", len(encode), "Length of actual_encode", len(actual_encode))
				fmt.Println("Encode via readable", encode)
				fmt.Println("Actual Encode", actual_encode)
				fmt.Println(reqBuff.Payload, "This Payload was not encoded properly")
				continue
			}
			log.Debug("Matched")

		}
		for _, resBuff := range mock.Spec.PostgresResponses {
			encode, err := PostgresDecoderFrontend(resBuff)
			if err != nil {
				fmt.Println("Error in decoding")
			}
			actual_encode, err := PostgresDecoder(resBuff.Payload)
			if err != nil {
				fmt.Println("Error in decoding")
			}
			if len(encode) != len(actual_encode) {
				fmt.Println("Not Equal Length of buffer in response", resBuff.Payload)
				fmt.Println("Length of encode", len(encode), "Length of actual_encode", len(actual_encode))
				fmt.Println("Encode via readable ", encode)
				fmt.Println("Actual Encode", actual_encode)
				fmt.Println(resBuff.Payload, "This Res Payload was not encoded properly")
				continue
			}
			log.Debug("Matched")
		}
	}
	h.SetTcsMocks(tcsMocks)
}

func matchingReadablePG(tcsMocks []*models.Mock, requestBuffers [][]byte, h *hooks.Hook) (bool, []models.Frontend) {

	for idx, mock := range tcsMocks {
		if mock == nil {
			continue
		}

		// println("Inside findBinaryMatch", len(mock.Spec.GenericRequests), len(requestBuffers))
		if len(mock.Spec.PostgresRequests) == len(requestBuffers) {
			for requestIndex, reqBuff := range requestBuffers {
				bufStr := base64.StdEncoding.EncodeToString(reqBuff)
				encoded, _ := PostgresDecoderBackend(mock.Spec.PostgresRequests[requestIndex])
				if bufStr == "AAAACATSFi8=" {
					ssl := models.Frontend{
						Payload: "Tg==",
					}
					println("Matched SSL")
					return true, []models.Frontend{ssl}
				}

				if string(encoded) == string(reqBuff) || bufStr == mock.Spec.PostgresRequests[requestIndex].Payload {
					// fmt.Println("matched in first loop")
					tcsMocks = append(tcsMocks[:idx], tcsMocks[idx+1:]...)
					h.SetTcsMocks(tcsMocks)
					return true, mock.Spec.PostgresResponses
				}
			}
		}
	}

	idx := findBinaryStreamMatch(tcsMocks, requestBuffers, h)
	if idx != -1 {
		// fmt.Println("matched in first loop")
		bestMatch := tcsMocks[idx].Spec.PostgresResponses
		// println("Lenght of tcsMocks", len(tcsMocks), " BestMatch -->", tcsMocks[idx].Spec.GenericRequests[0].Message[0].Data)
		tcsMocks = append(tcsMocks[:idx], tcsMocks[idx+1:]...)
		h.SetTcsMocks(tcsMocks)
		return true, bestMatch
	}

	return false, nil
}

func CommonReadableMatch() {

}<|MERGE_RESOLUTION|>--- conflicted
+++ resolved
@@ -2,10 +2,7 @@
 
 import (
 	"encoding/base64"
-<<<<<<< HEAD
-=======
-	"encoding/binary"
->>>>>>> 9274d2b3
+
 	"errors"
 	"fmt"
 
@@ -306,48 +303,11 @@
 	return reqbuffer, nil
 }
 
-<<<<<<< HEAD
+
 func PostgresEncoder(buffer []byte) string {
 	// encode the buffer to base 64 string ..
 	encoded := base64.StdEncoding.EncodeToString(buffer)
 	return encoded
-=======
-func Fuzzymatch(configMocks, tcsMocks []*models.Mock, reqBuff []byte, h *hooks.Hook) (bool, string) {
-	com := PostgresEncoder(reqBuff)
-	for idx, mock := range tcsMocks {
-		encoded, _ := PostgresDecoder(mock.Spec.PostgresReq.Payload)
-
-		if string(encoded) == string(reqBuff) || mock.Spec.PostgresReq.Payload == com {
-			// fmt.Println("matched in first loop")
-			tcsMocks = append(tcsMocks[:idx], tcsMocks[idx+1:]...)
-			h.SetTcsMocks(tcsMocks)
-			return true, mock.Spec.PostgresResp.Payload
-		}
-	}
-	// convert all the configmocks to string array
-	mockString := make([]string, len(tcsMocks))
-	for i := 0; i < len(tcsMocks); i++ {
-		mockString[i] = string(tcsMocks[i].Spec.PostgresReq.Payload)
-	}
-	// find the closest match
-	if IsAsciiPrintable(string(reqBuff)) {
-		idx := findStringMatch(string(reqBuff), mockString)
-		if idx != -1 {
-			nMatch := tcsMocks[idx].Spec.PostgresResp.Payload
-			tcsMocks = append(tcsMocks[:idx], tcsMocks[idx+1:]...)
-			h.SetTcsMocks(tcsMocks)
-			return true, nMatch
-		}
-	}
-	idx := findBinaryMatch(tcsMocks, reqBuff, h)
-	if idx != -1 {
-		nMatch := tcsMocks[idx].Spec.PostgresResp.Payload
-		tcsMocks = append(tcsMocks[:idx], tcsMocks[idx+1:]...)
-		h.SetTcsMocks(tcsMocks)
-		return true, nMatch
-	}
-	return false, ""
->>>>>>> 9274d2b3
 }
 
 func AdaptiveK(length, kMin, kMax, N int) int {
@@ -360,58 +320,7 @@
 	return k
 }
 
-<<<<<<< HEAD
-=======
-func matchingPg(tcsMocks []*models.Mock, requestBuffers [][]byte, h *hooks.Hook) (bool, []models.GenericPayload) {
-
-	for idx, mock := range tcsMocks {
-		if mock == nil {
-			continue
-		}
-		if len(mock.Spec.GenericRequests) == len(requestBuffers) {
-			for requestIndex, reqBuff := range requestBuffers {
-				bufStr := base64.StdEncoding.EncodeToString(reqBuff)
-				encoded, _ := PostgresDecoder(mock.Spec.GenericRequests[requestIndex].Message[0].Data)
-
-				if string(encoded) == string(reqBuff) || mock.Spec.GenericRequests[requestIndex].Message[0].Data == bufStr {
-					tcsMocks = append(tcsMocks[:idx], tcsMocks[idx+1:]...)
-					h.SetTcsMocks(tcsMocks)
-					return true, mock.Spec.GenericResponses
-				}
-			}
-		}
-	}
-
-	idx := findBinaryStreamMatch(tcsMocks, requestBuffers, h)
-	if idx != -1 {
-		bestMatch := tcsMocks[idx].Spec.GenericResponses
-		tcsMocks = append(tcsMocks[:idx], tcsMocks[idx+1:]...)
-		h.SetTcsMocks(tcsMocks)
-		return true, bestMatch
-	}
-	return false, nil
-}
-
-func findBinaryMatch(configMocks []*models.Mock, reqBuff []byte, h *hooks.Hook) int {
-
-	mxSim := -1.0
-	mxIdx := -1
-	// find the fuzzy hash of the mocks
-	for idx, mock := range configMocks {
-		encoded, _ := PostgresDecoder(mock.Spec.PostgresReq.Payload)
-		k := AdaptiveK(len(reqBuff), 3, 8, 5)
-		shingles1 := CreateShingles(encoded, k)
-		shingles2 := CreateShingles(reqBuff, k)
-		similarity := JaccardSimilarity(shingles1, shingles2)
-		if mxSim < similarity {
-			mxSim = similarity
-			mxIdx = idx
-		}
-	}
-	return mxIdx
-}
-
->>>>>>> 9274d2b3
+
 func findBinaryStreamMatch(tcsMocks []*models.Mock, requestBuffers [][]byte, h *hooks.Hook) int {
 
 	mxSim := -1.0
@@ -419,18 +328,12 @@
 	sameHeader := -1
 	// add condition for header match that if mxIdx = -1 then return just matched header
 	for idx, mock := range tcsMocks {
-<<<<<<< HEAD
+
 		// println("Inside findBinaryMatch", len(mock.Spec.GenericRequests), len(requestBuffers))
 		if len(mock.Spec.PostgresRequests) == len(requestBuffers) {
 			for requestIndex, reqBuff := range requestBuffers {
 				encoded, _ := PostgresDecoderBackend(mock.Spec.PostgresRequests[requestIndex])
-=======
-		if len(mock.Spec.GenericRequests) == len(requestBuffers) {
-			for requestIndex, reqBuff := range requestBuffers {
-				_ = base64.StdEncoding.EncodeToString(reqBuff)
-				encoded, _ := PostgresDecoder(mock.Spec.GenericRequests[requestIndex].Message[0].Data)
-
->>>>>>> 9274d2b3
+
 				k := AdaptiveK(len(reqBuff), 3, 8, 5)
 				shingles1 := CreateShingles(encoded, k)
 				shingles2 := CreateShingles(reqBuff, k)
