package postgresparser

import (
	"bytes"
	"encoding/binary"
	"errors"
	"fmt"
	"strings"

	"github.com/jackc/pgproto3/v2"
	"go.keploy.io/server/pkg/models"
	"go.uber.org/zap"
)

type BackendWrapper struct {
	BackendWrapper models.Backend
}

type FrontendWrapper struct {
	FrontendWrapper models.Frontend
}

func NewBackend() *BackendWrapper {
	return &BackendWrapper{}
}

func NewFrontend() *FrontendWrapper {
	return &FrontendWrapper{}
}

func checkScram(encoded []byte, log *zap.Logger) bool {
	// encoded, err := PostgresDecoder(packet)

	// check if payload contains SCRAM-SHA-256
	messageType := encoded[0]
	log.Debug("Message Type: %c\n", zap.String("messageType", string(messageType)))
	if messageType == 'N' {
		return false
	}
	// Print the message payload (for simplicity, the payload is printed as a string)
	payload := string(encoded[5:])
	if messageType == 'R' {
		if strings.Contains(payload, "SCRAM-SHA") {
			log.Debug("scram packet")
			return true
		}
	}

	return false
}

func isStartupPacket(packet []byte) bool {
	protocolVersion := binary.BigEndian.Uint32(packet[4:8])
	// printStartupPacketDetails(packet)
	return protocolVersion == 196608 // 3.0 in PostgreSQL
}

func isRegularPacket(packet []byte) bool {
	messageType := packet[0]
	return messageType == 'Q' || messageType == 'P' || messageType == 'D' || messageType == 'C' || messageType == 'E'
}

func printStartupPacketDetails(packet []byte) {

	// Print key-value pairs (for simplicity, only one key-value pair is shown)
	keyStart := 8
	for keyStart < len(packet) && packet[keyStart] != 0 {
		keyEnd := keyStart
		for keyEnd < len(packet) && packet[keyEnd] != 0 {
			keyEnd++
		}
		key := string(packet[keyStart:keyEnd])

		valueStart := keyEnd + 1
		valueEnd := valueStart
		for valueEnd < len(packet) && packet[valueEnd] != 0 {
			valueEnd++
		}
		value := string(packet[valueStart:valueEnd])

		fmt.Printf("Key: %s, Value: %s\n", key, value)

		keyStart = valueEnd + 1
	}
}

func printRegularPacketDetails(packet []byte) {
	messageType := packet[0]
	fmt.Printf("Message Type: %c\n", messageType)

	// Print the message payload (for simplicity, the payload is printed as a string)
	payload := string(packet[5:])
	fmt.Printf("Payload: %s\n", payload)
}

const (
	AuthTypeOk                = 0
	AuthTypeCleartextPassword = 3
	AuthTypeMD5Password       = 5
	AuthTypeSCMCreds          = 6
	AuthTypeGSS               = 7
	AuthTypeGSSCont           = 8
	AuthTypeSSPI              = 9
	AuthTypeSASL              = 10
	AuthTypeSASLContinue      = 11
	AuthTypeSASLFinal         = 12
)

const ProtocolVersionNumber uint32 = 196608 // Replace with actual version number if different

// PG Response Packet Transcoder
func (b *BackendWrapper) TranslateToReadableBackend(msgBody []byte) (pgproto3.FrontendMessage, error) {

	// fmt.Println("msgType", b.BackendWrapper.MsgType)
	var msg pgproto3.FrontendMessage
	switch b.BackendWrapper.MsgType {
	case 'B':
		msg = &b.BackendWrapper.Bind
	case 'C':
		msg = &b.BackendWrapper.Close
	case 'D':
		msg = &b.BackendWrapper.Describe
	case 'E':
		msg = &b.BackendWrapper.Execute
	case 'F':
		msg = &b.BackendWrapper.FunctionCall
	case 'f':
		msg = &b.BackendWrapper.CopyFail
	case 'd':
		msg = &b.BackendWrapper.CopyData
	case 'c':
		msg = &b.BackendWrapper.CopyDone
	case 'H':
		msg = &b.BackendWrapper.Flush
	case 'P':
		msg = &b.BackendWrapper.Parse
	case 'p':
		switch b.BackendWrapper.AuthType {
		case pgproto3.AuthTypeSASL:
			msg = &pgproto3.SASLInitialResponse{}
		case pgproto3.AuthTypeSASLContinue:
			msg = &pgproto3.SASLResponse{}
		case pgproto3.AuthTypeSASLFinal:
			msg = &pgproto3.SASLResponse{}
		case pgproto3.AuthTypeGSS, pgproto3.AuthTypeGSSCont:
			msg = &pgproto3.GSSResponse{}
		case pgproto3.AuthTypeCleartextPassword, pgproto3.AuthTypeMD5Password:
			fallthrough
		default:
			// to maintain backwards compatability
			msg = &pgproto3.PasswordMessage{}
		}
	case 'Q':
		msg = &b.BackendWrapper.Query
	case 'S':
		msg = &b.BackendWrapper.Sync
	case 'X':
		msg = &b.BackendWrapper.Terminate
	default:
		return nil, fmt.Errorf("unknown message type: %c", b.BackendWrapper.MsgType)
	}
	// fmt.Println("msg--", msgBody)
	err := msg.Decode(msgBody[5:])
	if b.BackendWrapper.MsgType == 'P' {
		*msg.(*pgproto3.Parse) = b.BackendWrapper.Parse
	}
	
	// bits := msg.Encode([]byte{})
	// // println("Length of bits", len(bits), "Length of msgBody", len(msgBody))
	// if len(bits) != len(msgBody) {
	// 	fmt.Println("Encoded Data doesn't match the original data ..")
	// }

	return msg, err
}

func (f *FrontendWrapper) TranslateToReadableResponse(msgBody []byte, logger *zap.Logger) (pgproto3.BackendMessage, error) {
	f.FrontendWrapper.BodyLen = int(binary.BigEndian.Uint32(msgBody[1:])) - 4
	// println("bodylen", f.FrontendWrapper.BodyLen, "of msgtype", msgBody[0])
	f.FrontendWrapper.MsgType = msgBody[0]
	var msg pgproto3.BackendMessage
	switch f.FrontendWrapper.MsgType {
	case '1':
		msg = &f.FrontendWrapper.ParseComplete
	case '2':
		msg = &f.FrontendWrapper.BindComplete
	case '3':
		msg = &f.FrontendWrapper.CloseComplete
	case 'A':
		msg = &f.FrontendWrapper.NotificationResponse
	case 'c':
		msg = &f.FrontendWrapper.CopyDone
	case 'C':
		msg = &f.FrontendWrapper.CommandComplete
	case 'd':
		msg = &f.FrontendWrapper.CopyData
	case 'D':
		msg = &f.FrontendWrapper.DataRow
		logger.Debug("Data Row", zap.String("data", string(msgBody)))
	case 'E':
		msg = &f.FrontendWrapper.ErrorResponse
	case 'G':
		msg = &f.FrontendWrapper.CopyInResponse
	case 'H':
		msg = &f.FrontendWrapper.CopyOutResponse
	case 'I':
		msg = &f.FrontendWrapper.EmptyQueryResponse
	case 'K':
		msg = &f.FrontendWrapper.BackendKeyData
	case 'n':
		msg = &f.FrontendWrapper.NoData
	case 'N':
		msg = &f.FrontendWrapper.NoticeResponse
	case 'R':
		var err error
		msg, err = f.findAuthenticationMessageType(msgBody)
		if err != nil {
			return nil, err
		}
	case 's':
		msg = &f.FrontendWrapper.PortalSuspended
	case 'S':
		msg = &f.FrontendWrapper.ParameterStatus
	case 't':
		msg = &f.FrontendWrapper.ParameterDescription
	case 'T':
		msg = &f.FrontendWrapper.RowDescription
	case 'V':
		msg = &f.FrontendWrapper.FunctionCallResponse
	case 'W':
		msg = &f.FrontendWrapper.CopyBothResponse
	case 'Z':
		msg = &f.FrontendWrapper.ReadyForQuery
	default:
		return nil, fmt.Errorf("unknown message type: %c", f.FrontendWrapper.MsgType)
	}

	logger.Debug("msgFrontend", zap.String("msgFrontend", string(msgBody)))

	err := msg.Decode(msgBody[5:])
	if err != nil {
		logger.Error("Error from decoding request message ..", zap.Error(err))
	}

	bits := msg.Encode([]byte{})
	// println("Length of bits", len(bits), "Length of msgBody", len(msgBody))
	if len(bits) != len(msgBody) {
		fmt.Println("Encoded Data doesn't match the original data ..")
	}

	return msg, err
}

func (f *FrontendWrapper) findAuthenticationMessageType(src []byte) (pgproto3.BackendMessage, error) {
	if len(src) < 4 {
		return nil, errors.New("authentication message too short")
	}

<<<<<<< HEAD
	authType, err := parseAuthType(src)
	if err != nil {
		return nil, err
=======
	authType := binary.BigEndian.Uint32(src)
	if authType != AuthTypeSASL {
		return errors.New("bad auth type")
>>>>>>> 9274d2b3
	}

	f.FrontendWrapper.AuthType = authType
	// fmt.Printf("My int32 value is: %d\n", f.FrontendWrapper.AuthType)
	switch f.FrontendWrapper.AuthType {
	case pgproto3.AuthTypeOk:
		// fmt.Println("AuthTypeOk")
		return &f.FrontendWrapper.AuthenticationOk, nil
	case pgproto3.AuthTypeCleartextPassword:
		// fmt.Println("AuthTypeCleartextPassword")
		return &f.FrontendWrapper.AuthenticationCleartextPassword, nil
	case pgproto3.AuthTypeMD5Password:
		// fmt.Println("AuthTypeMD5Password")
		return &f.FrontendWrapper.AuthenticationMD5Password, nil
	case pgproto3.AuthTypeSCMCreds:
		return nil, errors.New("AuthTypeSCMCreds is unimplemented")
	case pgproto3.AuthTypeGSS:
		return &f.FrontendWrapper.AuthenticationGSS, nil
	case pgproto3.AuthTypeGSSCont:
		return &f.FrontendWrapper.AuthenticationGSSContinue, nil
	case pgproto3.AuthTypeSSPI:
		return nil, errors.New("AuthTypeSSPI is unimplemented")
	case pgproto3.AuthTypeSASL:
		return &f.FrontendWrapper.AuthenticationSASL, nil
	case pgproto3.AuthTypeSASLContinue:
		return &f.FrontendWrapper.AuthenticationSASLContinue, nil
	case pgproto3.AuthTypeSASLFinal:
		return &f.FrontendWrapper.AuthenticationSASLFinal, nil
	default:
		return nil, fmt.Errorf("unknown authentication type: %d", f.FrontendWrapper.AuthType)
	}
<<<<<<< HEAD
}

// GetAuthType returns the authType used in the current state of the frontend.
// See SetAuthType for more information.
func parseAuthType(buffer []byte) (int32, error) {
	// Create a bytes reader from the buffer
	reader := bytes.NewReader(buffer)

	// Skip the message type (1 byte) as you know it's 'R'
	reader.Seek(1, 0)

	// Read the length of the message (4 bytes)
	var length int32
	err := binary.Read(reader, binary.BigEndian, &length)
	if err != nil {
		return 0, err
	}

	// Read the auth type code (4 bytes)
	var authType int32
	err = binary.Read(reader, binary.BigEndian, &authType)
	if err != nil {
		return 0, err
	}

	return authType, nil
}

const (
	minStartupPacketLen = 4     // minStartupPacketLen is a single 32-bit int version or code.
	maxStartupPacketLen = 10000 // maxStartupPacketLen is MAX_STARTUP_PACKET_LENGTH from PG source.
	sslRequestNumber    = 80877103
	cancelRequestCode   = 80877102
	gssEncReqNumber     = 80877104
)

func (b *BackendWrapper) DecodeStartupMessage(buf []byte) (pgproto3.FrontendMessage, error) {
=======
>>>>>>> 9274d2b3

	reader := pgproto3.NewByteReader(buf)
	buf, err := reader.Next(4)

	if err != nil {
		return nil, err
	}
	msgSize := int(binary.BigEndian.Uint32(buf) - 4)

	if msgSize < minStartupPacketLen || msgSize > maxStartupPacketLen {
		return nil, fmt.Errorf("invalid length of startup packet: %d", msgSize)
	}

	buf, err = reader.Next(msgSize)
	if err != nil {
		return nil, fmt.Errorf("invalid length of startup packet: %d", msgSize)
	}

	code := binary.BigEndian.Uint32(buf)

	switch code {
	case ProtocolVersionNumber:
		err := b.BackendWrapper.StartupMessage.Decode(buf)
		if err != nil {
			return nil, err
		}
		return &b.BackendWrapper.StartupMessage, nil
	case sslRequestNumber:
		err := b.BackendWrapper.SSlRequest.Decode(buf)
		if err != nil {
			return nil, err
		}
		return &b.BackendWrapper.SSlRequest, nil
	case cancelRequestCode:
		err := b.BackendWrapper.CancelRequest.Decode(buf)
		if err != nil {
			return nil, err
		}
		return &b.BackendWrapper.CancelRequest, nil
	case gssEncReqNumber:
		err := b.BackendWrapper.GssEncRequest.Decode(buf)
		if err != nil {
			return nil, err
		}
		return &b.BackendWrapper.GssEncRequest, nil
	default:
		return nil, fmt.Errorf("unknown startup message code: %d", code)
	}
}<|MERGE_RESOLUTION|>--- conflicted
+++ resolved
@@ -256,15 +256,10 @@
 		return nil, errors.New("authentication message too short")
 	}
 
-<<<<<<< HEAD
 	authType, err := parseAuthType(src)
 	if err != nil {
 		return nil, err
-=======
-	authType := binary.BigEndian.Uint32(src)
-	if authType != AuthTypeSASL {
-		return errors.New("bad auth type")
->>>>>>> 9274d2b3
+
 	}
 
 	f.FrontendWrapper.AuthType = authType
@@ -296,7 +291,7 @@
 	default:
 		return nil, fmt.Errorf("unknown authentication type: %d", f.FrontendWrapper.AuthType)
 	}
-<<<<<<< HEAD
+
 }
 
 // GetAuthType returns the authType used in the current state of the frontend.
@@ -334,8 +329,6 @@
 )
 
 func (b *BackendWrapper) DecodeStartupMessage(buf []byte) (pgproto3.FrontendMessage, error) {
-=======
->>>>>>> 9274d2b3
 
 	reader := pgproto3.NewByteReader(buf)
 	buf, err := reader.Next(4)
