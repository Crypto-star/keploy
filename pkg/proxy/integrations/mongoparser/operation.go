package mongoparser

import (
	"bytes"
	"encoding/json"
	"errors"
	"fmt"
	"regexp"
	"strconv"
	"strings"
	"time"

	"go.keploy.io/server/pkg/models"
	"go.mongodb.org/mongo-driver/bson"
	"go.mongodb.org/mongo-driver/x/bsonx/bsoncore"
	"go.mongodb.org/mongo-driver/x/mongo/driver"
	"go.mongodb.org/mongo-driver/x/mongo/driver/wiremessage"
	"go.uber.org/zap"
)

type Message struct {
	Wm []byte
	Op Operation
}

type TransactionDetails struct {
	LsID               []byte
	TxnNumber          int64
	IsStartTransaction bool
}

type Operation interface {
	fmt.Stringer
	OpCode() wiremessage.OpCode
	Encode(responseTo, requestId int32) []byte
	IsIsMaster() bool
	IsIsAdminDB() bool
	CursorID() (cursorID int64, ok bool)
	RequestID() int32
	Error() error
	Unacknowledged() bool
	CommandAndCollection() (Command, string)
	TransactionDetails() *TransactionDetails
}

var lOgger *zap.Logger

// see https://github.com/mongodb/mongo-go-driver/blob/v1.7.2/x/mongo/driver/operation.go#L1361-L1426
// func Decode(wm []byte) (Operation, int32, int32, int32, int32, error) {
func Decode(wm []byte, logger *zap.Logger) (Operation, models.MongoHeader, interface{}, error) {
	lOgger = logger
	wmLength := len(wm)
	length, reqID, responseTo, opCode, wmBody, ok := wiremessage.ReadHeader(wm)
	messageHeader := models.MongoHeader{
		Length:     length,
		RequestID:  reqID,
		ResponseTo: responseTo,
		Opcode:     wiremessage.OpCode(opCode),
	}
	logger.Debug(fmt.Sprintf("the mongo msg header: %v", messageHeader))
	if !ok || int(length) > wmLength {
		return nil, messageHeader, &models.MongoOpMessage{}, errors.New("malformed wire message: insufficient bytes")
	}

	var (
		op       Operation
		err      error
		mongoMsg interface{}
	)
	// var err error
	switch opCode {
	case wiremessage.OpQuery:
		op, err = decodeQuery(reqID, wmBody)
		if err != nil {
			return nil, messageHeader, mongoMsg, err
		}
		jsonBytes, err := bson.MarshalExtJSON(op.(*opQuery).query, true, false)
		if err != nil {
			return nil, messageHeader, &models.MongoOpMessage{}, fmt.Errorf("malformed bson document: %v", err.Error())
		}
		jsonString := string(jsonBytes)

		mongoMsg = &models.MongoOpQuery{
			Flags:                int32(op.(*opQuery).flags),
			FullCollectionName:   op.(*opQuery).fullCollectionName,
			NumberToSkip:         op.(*opQuery).numberToSkip,
			NumberToReturn:       op.(*opQuery).numberToReturn,
			Query:                jsonString,
			ReturnFieldsSelector: op.(*opQuery).returnFieldsSelector.String(),
		}
	case wiremessage.OpMsg:
		op, err = decodeMsg(reqID, wmBody)
		if err != nil {
			return nil, messageHeader, mongoMsg, err
		}
		var sections []string
		for _, section := range op.(*opMsg).sections {
			sections = append(sections, section.String())
		}
		mongoMsg = &models.MongoOpMessage{
			FlagBits: int(op.(*opMsg).flags),
			Sections: sections,
			Checksum: int(op.(*opMsg).checksum),
		}
	case wiremessage.OpReply:
		op, err = decodeReply(reqID, wmBody)
		if err != nil {
			return nil, messageHeader, mongoMsg, err
		}
		replyDocs := []string{}
		for _, v := range op.(*opReply).documents {
			jsonBytes, err := bson.MarshalExtJSON(v, true, false)
			if err != nil {
				return nil, messageHeader, &models.MongoOpMessage{}, fmt.Errorf("malformed bson document: %v", err.Error())
			}
			jsonString := string(jsonBytes)
			replyDocs = append(replyDocs, jsonString)
		}
		mongoMsg = &models.MongoOpReply{
			ResponseFlags:  int32(op.(*opReply).flags),
			CursorID:       op.(*opReply).cursorID,
			StartingFrom:   op.(*opReply).startingFrom,
			NumberReturned: op.(*opReply).numReturned,
			Documents:      replyDocs,
		}
	default:
		op = &opUnknown{
			opCode: opCode,
			reqID:  reqID,
			wm:     wm,
		}
	}
	if err != nil {
		return nil, messageHeader, mongoMsg, err
	}
	logger.Debug(fmt.Sprintf("the decoded string for the wiremessage: %v", op.String()))
	return op, messageHeader, mongoMsg, nil
}

type opUnknown struct {
	opCode wiremessage.OpCode
	reqID  int32
	wm     []byte
}

func (o *opUnknown) IsIsAdminDB() bool {
	return false
}

func (o *opUnknown) TransactionDetails() *TransactionDetails {
	return nil
}

func (o *opUnknown) OpCode() wiremessage.OpCode {
	return o.opCode
}

func (o *opUnknown) Encode(responseTo, requestId int32) []byte {
	return o.wm
}

func (o *opUnknown) IsIsMaster() bool {
	return false
}

func (o *opUnknown) CursorID() (cursorID int64, ok bool) {
	return 0, false
}

func (o *opUnknown) RequestID() int32 {
	return o.reqID
}

func (o *opUnknown) Error() error {
	return nil
}

func (o *opUnknown) Unacknowledged() bool {
	return false
}

func (o *opUnknown) CommandAndCollection() (Command, string) {
	return Unknown, ""
}

func (o *opUnknown) String() string {
	return fmt.Sprintf("{ OpUnknown opCode: %d, wm: %s }", o.opCode, o.wm)
}

// https://docs.mongodb.com/manual/reference/mongodb-wire-protocol/#wire-op-query
type opQuery struct {
	reqID                int32
	flags                wiremessage.QueryFlag
	fullCollectionName   string
	numberToSkip         int32
	numberToReturn       int32
	query                bsoncore.Document
	returnFieldsSelector bsoncore.Document
}

func (opQuery) IsIsAdminDB() bool {
	return false
}

func (q *opQuery) TransactionDetails() *TransactionDetails {
	return nil
}

// see https://github.com/mongodb/mongo-go-driver/blob/v1.7.2/x/mongo/driver/topology/server_test.go#L968-L1003
func decodeQuery(reqID int32, wm []byte) (*opQuery, error) {
	var ok bool
	q := opQuery{
		reqID: reqID,
	}

	q.flags, wm, ok = wiremessage.ReadQueryFlags(wm)
	if !ok {
		return nil, errors.New("malformed query message: missing OP_QUERY flags")
	}

	q.fullCollectionName, wm, ok = wiremessage.ReadQueryFullCollectionName(wm)
	if !ok {
		return nil, errors.New("malformed query message: full collection name")
	}

	q.numberToSkip, wm, ok = wiremessage.ReadQueryNumberToSkip(wm)
	if !ok {
		return nil, errors.New("malformed query message: number to skip")
	}

	q.numberToReturn, wm, ok = wiremessage.ReadQueryNumberToReturn(wm)
	if !ok {
		return nil, errors.New("malformed query message: number to return")
	}

	q.query, wm, ok = wiremessage.ReadQueryQuery(wm)
	if !ok {
		return nil, errors.New("malformed query message: query document")
	}

	if len(wm) > 0 {
		q.returnFieldsSelector, _, ok = wiremessage.ReadQueryReturnFieldsSelector(wm)
		if !ok {
			return nil, errors.New("malformed query message: return fields selector")
		}
	}

	return &q, nil
}

func (q *opQuery) OpCode() wiremessage.OpCode {
	return wiremessage.OpQuery
}

// see https://github.com/mongodb/mongo-go-driver/blob/v1.7.2/x/mongo/driver/operation_legacy.go#L179-L189
func (q *opQuery) Encode(responseTo, requestId int32) []byte {
	var buffer []byte
	idx, buffer := wiremessage.AppendHeaderStart(buffer, 0, responseTo, wiremessage.OpQuery)
	buffer = wiremessage.AppendQueryFlags(buffer, q.flags)
	buffer = wiremessage.AppendQueryFullCollectionName(buffer, q.fullCollectionName)
	buffer = wiremessage.AppendQueryNumberToSkip(buffer, q.numberToSkip)
	buffer = wiremessage.AppendQueryNumberToReturn(buffer, q.numberToReturn)
	buffer = append(buffer, q.query...)
	if len(q.returnFieldsSelector) != 0 {
		// returnFieldsSelector is optional
		buffer = append(buffer, q.returnFieldsSelector...)
	}
	buffer = bsoncore.UpdateLength(buffer, idx, int32(len(buffer[idx:])))
	return buffer
}

func (q *opQuery) CursorID() (cursorID int64, ok bool) {
	return q.query.Lookup("getMore").Int64OK()
}

func (q *opQuery) RequestID() int32 {
	return q.reqID
}

func (q *opQuery) IsIsMaster() bool {
	if q.fullCollectionName != "admin.$cmd" {
		return false
	}
	return IsIsMasterDoc(q.query)
}

func (q *opQuery) Error() error {
	return nil
}

func (q *opQuery) Unacknowledged() bool {
	return false
}

func (q *opQuery) CommandAndCollection() (Command, string) {
	return Find, q.fullCollectionName
}

func (q *opQuery) String() string {
	return fmt.Sprintf("{ OpQuery flags: %s, fullCollectionName: %s, numberToSkip: %d, numberToReturn: %d, query: %s, returnFieldsSelector: %s }", q.flags.String(), q.fullCollectionName, q.numberToSkip, q.numberToReturn, q.query.String(), q.returnFieldsSelector.String())
}

// https://docs.mongodb.com/manual/reference/mongodb-wire-protocol/#op-msg
type opMsg struct {
	reqID    int32
	flags    wiremessage.MsgFlag
	sections []opMsgSection
	checksum uint32
}

type opMsgSection interface {
	fmt.Stringer
	cursorID() (cursorID int64, ok bool)
	isIsMaster() bool
	isDbAdmin() bool
	append(buffer []byte) []byte
	commandAndCollection() (Command, string)
}

type opMsgSectionSingle struct {
	msg bsoncore.Document
}

func (o *opMsgSectionSingle) cursorID() (cursorID int64, ok bool) {
	if getMore, ok := o.msg.Lookup("getMore").Int64OK(); ok {
		return getMore, ok
	}
	return o.msg.Lookup("cursor", "id").Int64OK()
}

func (o *opMsgSectionSingle) isIsMaster() bool {
	if db, ok := o.msg.Lookup("$db").StringValueOK(); ok && db == "admin" {
		return IsIsMasterDoc(o.msg)
	}
	return false
}

func (o *opMsgSectionSingle) isDbAdmin() bool {
	if db, ok := o.msg.Lookup("$db").StringValueOK(); ok && db == "admin" {
		return true
	}
	return false
}

func (o *opMsgSectionSingle) append(buffer []byte) []byte {
	buffer = wiremessage.AppendMsgSectionType(buffer, wiremessage.SingleDocument)
	return append(buffer, o.msg...)
}

func (o *opMsgSectionSingle) commandAndCollection() (Command, string) {
	return CommandAndCollection(o.msg)
}

func (o *opMsgSectionSingle) String() string {
	jsonBytes, err := bson.MarshalExtJSON(o.msg, true, false)
	if err != nil {
		return ""
	}
	jsonString := string(jsonBytes)

	return fmt.Sprintf("{ SectionSingle msg: %s }", jsonString)
}

type opMsgSectionSequence struct {
	identifier string
	msgs       []bsoncore.Document
}

func (o *opMsgSectionSequence) cursorID() (cursorID int64, ok bool) {
	// assume no cursor IDs are returned in OP_MSG document sequences
	return 0, false
}

func (o *opMsgSectionSequence) isIsMaster() bool {
	return false
}
func (o *opMsgSectionSequence) isDbAdmin() bool {
	res := true
	for _, v := range o.msgs {
		if db, ok := v.Lookup("$db").StringValueOK(); !ok || db != "admin" {
			res = false
			break
		}
	}
	return res
}

func (o *opMsgSectionSequence) append(buffer []byte) []byte {
	buffer = wiremessage.AppendMsgSectionType(buffer, wiremessage.DocumentSequence)

	length := int32(len(o.identifier) + 5)
	for _, msg := range o.msgs {
		length += int32(len(msg))
	}

	buffer = appendi32(buffer, length)
	buffer = appendCString(buffer, o.identifier)
	for _, msg := range o.msgs {
		buffer = append(buffer, msg...)
	}

	return buffer
}

func (o *opMsgSectionSequence) commandAndCollection() (Command, string) {
	return Unknown, ""
}

func (o *opMsgSectionSequence) String() string {
	var msgs []string
	for _, msg := range o.msgs {
		jsonBytes, err := bson.MarshalExtJSON(msg, true, false)
		if err != nil {
			return ""
		}
		jsonString := string(jsonBytes)
		msgs = append(msgs, jsonString)
	}
	return fmt.Sprintf("{ SectionSingle identifier: %s , msgs: [ %s ] }", o.identifier, strings.Join(msgs, ", "))
}

func decodeOpMsgSectionSequence(section string) (string, string, error) {
	var identifier, message = "", ""

	// Define the regular expression pattern
	pattern := `\{ SectionSingle identifier: (.+?) , msgs: \[ (.+?) \] \}`

	// Compile the regular expression
	regex := regexp.MustCompile(pattern)

	// Find submatches using the regular expression
	submatches := regex.FindStringSubmatch(section)
	if submatches == nil || len(submatches) != 3 {
		return identifier, message, errors.New("invalid format of message section sequence")
	}
	identifier = submatches[1]
	message = submatches[2]
	return identifier, message, nil

}

func decodeOpMsgSectionSingle(section string) (string, error) {
	var message = ""

	// Define the regular expression pattern
	pattern := `\{ SectionSingle msg: (.+?) \}`

	// Compile the regular expression
	regex := regexp.MustCompile(pattern)

	// Find submatches using the regular expression
	submatches := regex.FindStringSubmatch(section)
	if submatches == nil || len(submatches) != 2 {
		return message, errors.New("invalid format of message section single")
	}
	// expectedIdentifier = submatches[1]
	message = submatches[1]
	return message, nil
}

<<<<<<< HEAD
func encodeOpMsg(responseOpMsg *models.MongoOpMessage, logger *zap.Logger) (*opMsg, error) {
=======
func encodeOpMsg(responseOpMsg *models.MongoOpMessage, actualRequestMsgSections []string, expectedRequestMsgSections []string, logger *zap.Logger) (*opMsg, error) {
>>>>>>> e4e1eb9b
	message := &opMsg{
		flags:    wiremessage.MsgFlag(responseOpMsg.FlagBits),
		checksum: uint32(responseOpMsg.Checksum),
		sections: []opMsgSection{},
	}
	for messageIndex, messageValue := range responseOpMsg.Sections {
		switch {
		case strings.HasPrefix(messageValue, "{ SectionSingle identifier:"):
			identifier, msgsStr, err := decodeOpMsgSectionSequence(responseOpMsg.Sections[messageIndex])
			if err != nil {
				logger.Error("failed to extract the msg section from recorded message", zap.Error(err))
				return nil, err
			}
			msgs := strings.Split(msgsStr, ", ")
			docs := []bsoncore.Document{}
			for _, msg := range msgs {
				var unmarshaledDoc bsoncore.Document
				err = bson.UnmarshalExtJSON([]byte(msg), true, &unmarshaledDoc)
				if err != nil {
					logger.Error("failed to unmarshal the recorded document string of OpMsg", zap.Error(err))
					return nil, err
				}
				docs = append(docs, unmarshaledDoc)
			}
			message.sections = append(message.sections, &opMsgSectionSequence{
				identifier: identifier,
				msgs:       docs,
			})
		case strings.HasPrefix(messageValue, "{ SectionSingle msg:"):
			sectionStr, err := decodeOpMsgSectionSingle(responseOpMsg.Sections[messageIndex])
			if err != nil {
				logger.Error("failed to extract the msg section from recorded message single section", zap.Error(err))
				return nil, err
			}

			resultStr, ok, err := handleScramAuth(actualRequestMsgSections, expectedRequestMsgSections, sectionStr, logger)
			if err != nil {
				return nil, err
			}
			if ok {
				logger.Debug("new responses have been generated for the scram authentication", zap.Any("response", resultStr))
				sectionStr = resultStr
			}

			var unmarshaledDoc bsoncore.Document

			err = bson.UnmarshalExtJSON([]byte(sectionStr), true, &unmarshaledDoc)
			if err != nil {
				logger.Error("failed to unmarshal the recorded document string of OpMsg", zap.Error(err))
				return nil, err
			}
			message.sections = append(message.sections, &opMsgSectionSingle{
				msg: unmarshaledDoc,
			})
		default:
			logger.Error("failed to encode the OpMsg section into mongo wiremessage because of invalid format", zap.Any("section", messageValue))
		}
	}
	return message, nil
}

// see https://github.com/mongodb/mongo-go-driver/blob/v1.7.2/x/mongo/driver/operation.go#L1387-L1423
func decodeMsg(reqID int32, wm []byte) (*opMsg, error) {
	var ok bool
	m := opMsg{
		reqID: reqID,
	}

	m.flags, wm, ok = wiremessage.ReadMsgFlags(wm)
	if !ok {
		return nil, errors.New("malformed wire message: missing OP_MSG flags")
	}

	checksumPresent := m.flags&wiremessage.ChecksumPresent == wiremessage.ChecksumPresent
	for len(wm) > 0 {
		// If the checksumPresent flag is set, the last four bytes of the message contain the checksum.
		if checksumPresent && len(wm) == 4 {
			m.checksum, wm, ok = wiremessage.ReadMsgChecksum(wm)
			if !ok {
				return nil, errors.New("malformed wire message: insufficient bytes to read checksum")
			}
			continue
		}

		var stype wiremessage.SectionType
		stype, wm, ok = wiremessage.ReadMsgSectionType(wm)
		if !ok {
			return nil, errors.New("malformed wire message: insufficient bytes to read section type")
		}

		switch stype {
		case wiremessage.SingleDocument:
			s := opMsgSectionSingle{}
			s.msg, wm, ok = wiremessage.ReadMsgSectionSingleDocument(wm)
			if !ok {
				return nil, errors.New("malformed wire message: insufficient bytes to read single document")
			}
			m.sections = append(m.sections, &s)
		case wiremessage.DocumentSequence:
			s := opMsgSectionSequence{}
			s.identifier, s.msgs, wm, ok = wiremessage.ReadMsgSectionDocumentSequence(wm)
			if !ok {
				return nil, errors.New("malformed wire message: insufficient bytes to read document sequence")
			}
			m.sections = append(m.sections, &s)
		default:
			return nil, fmt.Errorf("malformed wire message: unknown section type %v", stype)
		}
	}

	return &m, nil
}

func (m *opMsg) OpCode() wiremessage.OpCode {
	return wiremessage.OpMsg
}

// see https://github.com/mongodb/mongo-go-driver/blob/v1.7.2/x/mongo/driver/operation.go#L898-L904
func (m *opMsg) Encode(responseTo, requestId int32) []byte {
	var buffer []byte
	lOgger.Debug(fmt.Sprintf("the responseTo for the OpMsg: %v, for requestId: %v", responseTo, wiremessage.NextRequestID()))

	idx, buffer := wiremessage.AppendHeaderStart(buffer, requestId, responseTo, wiremessage.OpMsg)
	buffer = wiremessage.AppendMsgFlags(buffer, m.flags)
	for _, section := range m.sections {
		buffer = section.append(buffer)
	}
	if m.flags&wiremessage.ChecksumPresent == wiremessage.ChecksumPresent {
		// The checksum is a uint32, but we can use appendi32 to encode it. Overflow/underflow when casting to int32 is
		// not a concern here because the bytes in the number do not change after casting.
		buffer = appendi32(buffer, int32(m.checksum))
	}
	buffer = bsoncore.UpdateLength(buffer, idx, int32(len(buffer[idx:])))
	lOgger.Debug(fmt.Sprintf("opmsg string: %v", m.String()))
	return buffer
}

func (m *opMsg) IsIsMaster() bool {
	for _, section := range m.sections {
		if section.isIsMaster() {
			return true
		}
	}
	return false
}

func (m *opMsg) IsIsAdminDB() bool {
	for _, section := range m.sections {
		if section.isDbAdmin() {
			return true
		}
	}
	return false
}

func (m *opMsg) CursorID() (cursorID int64, ok bool) {
	for _, section := range m.sections {
		if cursorID, ok := section.cursorID(); ok {
			return cursorID, ok
		}
	}
	return 0, false
}

func (m *opMsg) RequestID() int32 {
	return m.reqID
}

func (m *opMsg) Error() error {
	if len(m.sections) == 0 {
		return nil
	}
	single, ok := m.sections[0].(*opMsgSectionSingle)
	if !ok {
		return nil
	}
	return driver.ExtractErrorFromServerResponse(single.msg)
}

func (m *opMsg) Unacknowledged() bool {
	return m.flags&wiremessage.MoreToCome == wiremessage.MoreToCome
}

func (m *opMsg) CommandAndCollection() (Command, string) {
	for _, section := range m.sections {
		command, collection := section.commandAndCollection()
		if command != Unknown {
			return command, collection
		}
	}
	return Unknown, ""
}

// TransactionDetails See https://github.com/mongodb/specifications/blob/master/source/transactions/transactions.rst
// Version 4.0 of the server introduces multi-statement transactions.
// opMsg is available from wire protocol 3.6
// deprecated operations such OP_UPDATE OP_INSERT are not supposed to support transaction statements.
// When constructing any other command within a transaction, drivers MUST add the lsid, txnNumber, and autocommit fields.
func (m *opMsg) TransactionDetails() *TransactionDetails {

	for _, section := range m.sections {

		if single, ok := section.(*opMsgSectionSingle); ok {
			_, lsID, ok := single.msg.Lookup("lsid", "id").BinaryOK()
			if !ok {
				continue
			}

			txnNumber, ok := single.msg.Lookup("txnNumber").Int64OK()
			if !ok {
				continue
			}

			_, ok = single.msg.Lookup("autocommit").BooleanOK()
			if !ok {
				continue
			}

			startTransaction, ok := single.msg.Lookup("startTransaction").BooleanOK()
			return &TransactionDetails{
				LsID:               lsID,
				TxnNumber:          txnNumber,
				IsStartTransaction: ok && startTransaction,
			}
		}
	}

	return nil
}

func (m *opMsg) GetFlagBits() int32 {
	return int32(m.flags)
}

func (m *opMsg) String() string {
	var sections []string
	for _, section := range m.sections {
		sections = append(sections, section.String())
	}
	return fmt.Sprintf("{ OpMsg flags: %d, sections: [%s], checksum: %d }", m.flags, strings.Join(sections, ", "), m.checksum)
}

// https://docs.mongodb.com/manual/reference/mongodb-wire-protocol/#op-reply
type opReply struct {
	reqID        int32
	flags        wiremessage.ReplyFlag
	cursorID     int64
	startingFrom int32
	numReturned  int32
	documents    []bsoncore.Document
}

func (r *opReply) TransactionDetails() *TransactionDetails {
	return nil
}

func encodeOpReply(reply *models.MongoOpReply, logger *zap.Logger) (*opReply, error) {
	replyDocs := []bsoncore.Document{}
	for _, v := range reply.Documents {
		var unmarshaledDoc bsoncore.Document
		logger.Debug(fmt.Sprintf("the document string is: %v", string(v)))
		var result map[string]interface{}

		err := json.Unmarshal([]byte(v), &result)
		if err != nil {
			logger.Error("failed to unmarshal string document of OpReply", zap.Error(err))
			return nil, err
		}
		// set the fields for handshake calls at test mode
		result["localTime"].(map[string]interface{})["$date"].(map[string]interface{})["$numberLong"] = strconv.FormatInt(time.Now().Unix(), 10)

		v, err := json.Marshal(result)
		if err != nil {
			logger.Error("failed to marshal the updated string document of OpReply", zap.Error(err))
			return nil, err
		}
		logger.Debug(fmt.Sprintf("the updated document string is: %v", result["localTime"].(map[string]interface{})["$date"].(map[string]interface{})["$numberLong"]))

		err = bson.UnmarshalExtJSON([]byte(v), false, &unmarshaledDoc)
		if err != nil {
			logger.Error("failed to decode the recorded document of OpReply", zap.Error(err))
			return nil, err
		}
		elements, _ := unmarshaledDoc.Elements()
		logger.Debug(fmt.Sprintf("the elements of the reply docs: %v", elements))
		replyDocs = append(replyDocs, unmarshaledDoc)

	}
	return &opReply{
		flags:        wiremessage.ReplyFlag(reply.ResponseFlags),
		cursorID:     reply.CursorID,
		startingFrom: reply.StartingFrom,
		numReturned:  reply.NumberReturned,
		documents:    replyDocs,
	}, nil
}

// see https://github.com/mongodb/mongo-go-driver/blob/v1.7.2/x/mongo/driver/operation.go#L1297-L1358
func decodeReply(reqID int32, wm []byte) (*opReply, error) {
	var ok bool
	r := opReply{
		reqID: reqID,
	}

	r.flags, wm, ok = wiremessage.ReadReplyFlags(wm)
	if !ok {
		return nil, errors.New("malformed reply message: missing OP_REPLY flags")
	}

	r.cursorID, wm, ok = wiremessage.ReadReplyCursorID(wm)
	if !ok {
		return nil, errors.New("malformed reply message: cursor id")
	}

	r.startingFrom, wm, ok = wiremessage.ReadReplyStartingFrom(wm)
	if !ok {
		return nil, errors.New("malformed reply message: starting from")
	}

	r.numReturned, wm, ok = wiremessage.ReadReplyNumberReturned(wm)
	if !ok {
		return nil, errors.New("malformed reply message: number returned")
	}

	r.documents, _, ok = wiremessage.ReadReplyDocuments(wm)
	if !ok {
		return nil, errors.New("malformed reply message: could not read documents from reply")
	}

	return &r, nil
}

func (r *opReply) OpCode() wiremessage.OpCode {
	return wiremessage.OpReply
}

// see https://github.com/mongodb/mongo-go-driver/blob/v1.7.2/x/mongo/driver/drivertest/channel_conn.go#L73-L82
func (r *opReply) Encode(responseTo, requestId int32) []byte {
	var buffer []byte
	idx, buffer := wiremessage.AppendHeaderStart(buffer, requestId, responseTo, wiremessage.OpReply)
	buffer = wiremessage.AppendReplyFlags(buffer, r.flags)
	buffer = wiremessage.AppendReplyCursorID(buffer, r.cursorID)
	buffer = wiremessage.AppendReplyStartingFrom(buffer, r.startingFrom)
	buffer = wiremessage.AppendReplyNumberReturned(buffer, r.numReturned)
	for _, doc := range r.documents {
		buffer = append(buffer, doc...)
	}
	buffer = bsoncore.UpdateLength(buffer, idx, int32(len(buffer[idx:])))
	return buffer
}

func (r *opReply) IsIsMaster() bool {
	return false
}

func (r *opReply) IsIsAdminDB() bool {
	return false
}

func (r *opReply) CursorID() (cursorID int64, ok bool) {
	return r.cursorID, true
}

func (r *opReply) RequestID() int32 {
	return r.reqID
}

func (r *opReply) Error() error {
	if len(r.documents) == 0 {
		return nil
	}
	return driver.ExtractErrorFromServerResponse(r.documents[0])
}

func (r *opReply) Unacknowledged() bool {
	return false
}

func (r *opReply) CommandAndCollection() (Command, string) {
	return Find, ""
}

func (r *opReply) String() string {
	var documents []string
	for _, document := range r.documents {
		documents = append(documents, document.String())
	}
	return fmt.Sprintf("{ OpReply flags: %d, cursorID: %d, startingFrom: %d, numReturned: %d, documents: [%s] }", r.flags, r.cursorID, r.startingFrom, r.numReturned, strings.Join(documents, ", "))
}

// https://docs.mongodb.com/manual/reference/mongodb-wire-protocol/#op-get-more
type opGetMore struct {
	reqID              int32
	fullCollectionName string
	numberToReturn     int32
	cursorID           int64
}

func (g *opGetMore) TransactionDetails() *TransactionDetails {
	return nil
}

// see https://github.com/mongodb/mongo-go-driver/blob/v1.7.2/x/mongo/driver/operation.go#L1297-L1358
func decodeGetMore(reqID int32, wm []byte) (*opGetMore, error) {
	var ok bool
	g := opGetMore{
		reqID: reqID,
	}

	// the driver doesn't support any ReadGetMore* methods, so reuse methods from other operations

	_, wm, ok = wiremessage.ReadKillCursorsZero(wm)
	if !ok {
		return nil, errors.New("malformed get_more message: missing zero")
	}

	g.fullCollectionName, wm, ok = wiremessage.ReadQueryFullCollectionName(wm)
	if !ok {
		return nil, errors.New("malformed get_more message: missing full collection name")
	}

	g.numberToReturn, wm, ok = wiremessage.ReadQueryNumberToReturn(wm)
	if !ok {
		return nil, errors.New("malformed get_more message: missing number to return")
	}

	g.cursorID, _, ok = wiremessage.ReadReplyCursorID(wm)
	if !ok {
		return nil, errors.New("malformed get_more message: missing cursorID")
	}

	return &g, nil
}

func (g *opGetMore) OpCode() wiremessage.OpCode {
	return wiremessage.OpGetMore
}

// see https://github.com/mongodb/mongo-go-driver/blob/v1.7.2/x/mongo/driver/operation_legacy.go#L284-L291
func (g *opGetMore) Encode(responseTo, requestId int32) []byte {
	var buffer []byte
	idx, buffer := wiremessage.AppendHeaderStart(buffer, 0, responseTo, wiremessage.OpGetMore)
	buffer = wiremessage.AppendGetMoreZero(buffer)
	buffer = wiremessage.AppendGetMoreFullCollectionName(buffer, g.fullCollectionName)
	buffer = wiremessage.AppendGetMoreNumberToReturn(buffer, g.numberToReturn)
	buffer = wiremessage.AppendGetMoreCursorID(buffer, g.cursorID)
	buffer = bsoncore.UpdateLength(buffer, idx, int32(len(buffer[idx:])))
	return buffer
}

func (g *opGetMore) IsIsMaster() bool {
	return false
}

func (g *opGetMore) CursorID() (cursorID int64, ok bool) {
	return g.cursorID, true
}

func (g *opGetMore) RequestID() int32 {
	return g.reqID
}

func (g *opGetMore) Error() error {
	return nil
}

func (g *opGetMore) Unacknowledged() bool {
	return false
}

func (g *opGetMore) CommandAndCollection() (Command, string) {
	return GetMore, g.fullCollectionName
}

func (g *opGetMore) String() string {
	return fmt.Sprintf("{ OpGetMore fullCollectionName: %s, numberToReturn: %d, cursorID: %d }", g.fullCollectionName, g.numberToReturn, g.cursorID)
}

// https://docs.mongodb.com/manual/reference/mongodb-wire-protocol/#op_update
type opUpdate struct {
	reqID              int32
	fullCollectionName string
	flags              int32
	selector           bsoncore.Document
	update             bsoncore.Document
}

func (u *opUpdate) TransactionDetails() *TransactionDetails {
	return nil
}

func decodeUpdate(reqID int32, wm []byte) (*opUpdate, error) {
	var ok bool
	u := opUpdate{
		reqID: reqID,
	}

	u.fullCollectionName, wm, ok = readCString(wm)
	if !ok {
		return nil, errors.New("malformed update message: full collection name")
	}

	u.flags, wm, ok = readi32(wm)
	if !ok {
		return nil, errors.New("malformed update message: missing OP_UPDATE flags")
	}

	u.selector, wm, ok = bsoncore.ReadDocument(wm)
	if !ok {
		return nil, errors.New("malformed update message: selector document")
	}

	u.update, _, ok = bsoncore.ReadDocument(wm)
	if !ok {
		return nil, errors.New("malformed update message: update document")
	}

	return &u, nil
}

func (u *opUpdate) OpCode() wiremessage.OpCode {
	return wiremessage.OpUpdate
}

func (u *opUpdate) Encode(responseTo, requestId int32) []byte {
	var buffer []byte
	idx, buffer := wiremessage.AppendHeaderStart(buffer, 0, responseTo, wiremessage.OpUpdate)
	buffer = appendCString(buffer, u.fullCollectionName)
	buffer = appendi32(buffer, u.flags)
	buffer = append(buffer, u.selector...)
	buffer = append(buffer, u.update...)
	buffer = bsoncore.UpdateLength(buffer, idx, int32(len(buffer[idx:])))
	return buffer
}

func (u *opUpdate) IsIsMaster() bool {
	return false
}

func (u *opUpdate) CursorID() (cursorID int64, ok bool) {
	return 0, false
}

func (u *opUpdate) RequestID() int32 {
	return u.reqID
}

func (u *opUpdate) Error() error {
	return nil
}

func (u *opUpdate) Unacknowledged() bool {
	return false
}

func (u *opUpdate) CommandAndCollection() (Command, string) {
	return Update, u.fullCollectionName
}

func (u *opUpdate) String() string {
	return fmt.Sprintf("{ OpQuery fullCollectionName: %s, flags: %d, selector: %s, update: %s }", u.fullCollectionName, u.flags, u.selector.String(), u.update.String())
}

// https://docs.mongodb.com/manual/reference/mongodb-wire-protocol/#op_insert
type opInsert struct {
	reqID              int32
	flags              int32
	fullCollectionName string
	documents          []bsoncore.Document
}

func (i *opInsert) TransactionDetails() *TransactionDetails {
	return nil
}

func decodeInsert(reqID int32, wm []byte) (*opInsert, error) {
	var ok bool
	i := opInsert{
		reqID: reqID,
	}

	i.flags, wm, ok = readi32(wm)
	if !ok {
		return nil, errors.New("malformed insert message: missing OP_INSERT flags")
	}

	i.fullCollectionName, wm, ok = readCString(wm)
	if !ok {
		return nil, errors.New("malformed insert message: full collection name")
	}

	i.documents, _, ok = wiremessage.ReadReplyDocuments(wm)
	if !ok {
		return nil, errors.New("malformed insert message: could not read documents")
	}

	return &i, nil
}

func (i *opInsert) OpCode() wiremessage.OpCode {
	return wiremessage.OpInsert
}

func (i *opInsert) Encode(responseTo, requestId int32) []byte {
	var buffer []byte
	idx, buffer := wiremessage.AppendHeaderStart(buffer, 0, responseTo, wiremessage.OpInsert)
	buffer = appendi32(buffer, i.flags)
	buffer = appendCString(buffer, i.fullCollectionName)
	for _, doc := range i.documents {
		buffer = append(buffer, doc...)
	}
	buffer = bsoncore.UpdateLength(buffer, idx, int32(len(buffer[idx:])))
	return buffer
}

func (i *opInsert) IsIsMaster() bool {
	return false
}

func (i *opInsert) CursorID() (cursorID int64, ok bool) {
	return 0, false
}

func (i *opInsert) RequestID() int32 {
	return i.reqID
}

func (i *opInsert) Error() error {
	return nil
}

func (i *opInsert) Unacknowledged() bool {
	return false
}

func (i *opInsert) CommandAndCollection() (Command, string) {
	return Insert, i.fullCollectionName
}

func (i *opInsert) String() string {
	var documents []string
	for _, document := range i.documents {
		documents = append(documents, document.String())
	}
	return fmt.Sprintf("{ OpInsert flags: %d, fullCollectionName: %s, documents: %s }", i.flags, i.fullCollectionName, strings.Join(documents, ", "))
}

// https://docs.mongodb.com/manual/reference/mongodb-wire-protocol/#op_insert
type opDelete struct {
	reqID              int32
	fullCollectionName string
	flags              int32
	selector           bsoncore.Document
}

func (d *opDelete) TransactionDetails() *TransactionDetails {
	return nil
}

func decodeDelete(reqID int32, wm []byte) (*opDelete, error) {
	var ok bool
	d := opDelete{
		reqID: reqID,
	}

	_, wm, ok = readi32(wm)
	if !ok {
		return nil, errors.New("malformed delete message: missing zero")
	}

	d.fullCollectionName, wm, ok = readCString(wm)
	if !ok {
		return nil, errors.New("malformed delete message: full collection name")
	}

	d.flags, wm, ok = readi32(wm)
	if !ok {
		return nil, errors.New("malformed delete message: missing OP_DELETE flags")
	}

	d.selector, _, ok = bsoncore.ReadDocument(wm)
	if !ok {
		return nil, errors.New("malformed delete message: selector document")
	}

	return &d, nil
}

func (d *opDelete) OpCode() wiremessage.OpCode {
	return wiremessage.OpDelete
}

func (d *opDelete) Encode(responseTo, requestId int32) []byte {
	var buffer []byte
	idx, buffer := wiremessage.AppendHeaderStart(buffer, 0, responseTo, wiremessage.OpDelete)
	buffer = appendCString(buffer, d.fullCollectionName)
	buffer = appendi32(buffer, d.flags)
	buffer = append(buffer, d.selector...)
	buffer = bsoncore.UpdateLength(buffer, idx, int32(len(buffer[idx:])))
	return buffer
}

func (d *opDelete) IsIsMaster() bool {
	return false
}

func (d *opDelete) CursorID() (cursorID int64, ok bool) {
	return 0, false
}

func (d *opDelete) RequestID() int32 {
	return d.reqID
}

func (d *opDelete) Error() error {
	return nil
}

func (d *opDelete) Unacknowledged() bool {
	return false
}

func (d *opDelete) CommandAndCollection() (Command, string) {
	return Delete, d.fullCollectionName
}

func (d *opDelete) String() string {
	return fmt.Sprintf("{ OpDelete fullCollectionName: %s, flags: %d, selector: %s }", d.fullCollectionName, d.flags, d.selector.String())
}

// https://docs.mongodb.com/manual/reference/mongodb-wire-protocol/#op_kill_cursors
type opKillCursors struct {
	reqID     int32
	cursorIDs []int64
}

func (k *opKillCursors) TransactionDetails() *TransactionDetails {
	return nil
}

func decodeKillCursors(reqID int32, wm []byte) (*opKillCursors, error) {
	var ok bool
	k := opKillCursors{
		reqID: reqID,
	}

	_, wm, ok = wiremessage.ReadKillCursorsZero(wm)
	if !ok {
		return nil, errors.New("malformed kill_cursors message: missing zero")
	}

	var numIDs int32
	numIDs, wm, ok = wiremessage.ReadKillCursorsNumberIDs(wm)
	if !ok {
		return nil, errors.New("malformed kill_cursors message: missing number of cursor IDs")
	}

	k.cursorIDs, _, ok = wiremessage.ReadKillCursorsCursorIDs(wm, numIDs)
	if !ok {
		return nil, errors.New("malformed kill_cursors message: missing cursor IDs")
	}

	return &k, nil
}

func (k *opKillCursors) OpCode() wiremessage.OpCode {
	return wiremessage.OpKillCursors
}

// see https://github.com/mongodb/mongo-go-driver/blob/v1.7.2/x/mongo/driver/operation_legacy.go#L378-L384
func (k *opKillCursors) Encode(responseTo, requestId int32) []byte {
	var buffer []byte
	idx, buffer := wiremessage.AppendHeaderStart(buffer, 0, responseTo, wiremessage.OpKillCursors)
	buffer = wiremessage.AppendKillCursorsZero(buffer)
	buffer = wiremessage.AppendKillCursorsNumberIDs(buffer, int32(len(k.cursorIDs)))
	buffer = wiremessage.AppendKillCursorsCursorIDs(buffer, k.cursorIDs)
	buffer = bsoncore.UpdateLength(buffer, idx, int32(len(buffer[idx:])))
	return buffer
}

func (k *opKillCursors) IsIsMaster() bool {
	return false
}

func (k *opKillCursors) CursorID() (cursorID int64, ok bool) {
	return 0, false
}

func (k *opKillCursors) RequestID() int32 {
	return k.reqID
}

func (k *opKillCursors) Error() error {
	return nil
}

func (k *opKillCursors) Unacknowledged() bool {
	return false
}

func (k *opKillCursors) CommandAndCollection() (Command, string) {
	return Unknown, ""
}

func (k *opKillCursors) String() string {
	return fmt.Sprintf("{ OpKillCursors cursorIDs: %v }", k.cursorIDs)
}

func appendi32(dst []byte, i32 int32) []byte {
	return append(dst, byte(i32), byte(i32>>8), byte(i32>>16), byte(i32>>24))
}

func appendCString(b []byte, str string) []byte {
	b = append(b, str...)
	return append(b, 0x00)
}

func readi32(src []byte) (int32, []byte, bool) {
	if len(src) < 4 {
		return 0, src, false
	}

	return int32(src[0]) | int32(src[1])<<8 | int32(src[2])<<16 | int32(src[3])<<24, src[4:], true
}

func readCString(src []byte) (string, []byte, bool) {
	idx := bytes.IndexByte(src, 0x00)
	if idx < 0 {
		return "", src, false
	}
	return string(src[:idx]), src[idx+1:], true
}<|MERGE_RESOLUTION|>--- conflicted
+++ resolved
@@ -458,11 +458,7 @@
 	return message, nil
 }
 
-<<<<<<< HEAD
-func encodeOpMsg(responseOpMsg *models.MongoOpMessage, logger *zap.Logger) (*opMsg, error) {
-=======
 func encodeOpMsg(responseOpMsg *models.MongoOpMessage, actualRequestMsgSections []string, expectedRequestMsgSections []string, logger *zap.Logger) (*opMsg, error) {
->>>>>>> e4e1eb9b
 	message := &opMsg{
 		flags:    wiremessage.MsgFlag(responseOpMsg.FlagBits),
 		checksum: uint32(responseOpMsg.Checksum),
