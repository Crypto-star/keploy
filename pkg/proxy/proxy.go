package proxy

import (
	"bufio"
	"bytes"
	"context"
	"crypto"
	"crypto/tls"
	"crypto/x509"
	"embed"
	"fmt"
	"io"
	"io/ioutil"
	"log"
	"math/rand"
	"net"
	"os"
	"os/exec"
	"path/filepath"
	"strings"
	"sync"

	"github.com/cloudflare/cfssl/csr"
	"github.com/cloudflare/cfssl/helpers"
	"github.com/cloudflare/cfssl/signer"
	"github.com/cloudflare/cfssl/signer/local"

	"github.com/miekg/dns"
	"go.keploy.io/server/pkg/hooks"
	"go.keploy.io/server/pkg/models"
	"go.keploy.io/server/pkg/proxy/integrations/httpparser"
	"go.keploy.io/server/pkg/proxy/integrations/mongoparser"
	"go.keploy.io/server/pkg/proxy/util"
	"go.uber.org/zap"

	"time"
)

var Emoji = "\U0001F430" + " Keploy:"

type ProxySet struct {
	IP4              uint32
	IP6              [4]uint32
	Port             uint32
	hook             *hooks.Hook
	logger           *zap.Logger
	FilterPid        bool
	Listener         net.Listener
	DnsServer        *dns.Server
	DnsServerTimeout time.Duration
	dockerAppCmd     bool
}

type CustomConn struct {
	net.Conn
	r io.Reader
}

func (c *CustomConn) Read(p []byte) (int, error) {
	return c.r.Read(p)
}

type Conn struct {
	net.Conn
	r bufio.Reader
	// buffer       []byte
	// ReadComplete bool
	// pointer      int
}

func (c *Conn) Read(b []byte) (n int, err error) {
	return c.r.Read(b)

	// buffer, err := readBytes(c.conn)
	// if err != nil {
	// 	return 0, err
	// }
	// b = buffer
	// if len(buffer) == 0 && len(c.buffer) != 0 {
	// 	b = c.buffer
	// } else {
	// 	c.buffer = buffer
	// }
	// if c.ReadComplete {
	// 	b = c.buffer[c.pointer:(c.pointer + len(b))]

	// 	return 257, nil
	// }
	// n, err = c.Conn.Read(b)
	// if n > 0 {
	// 	c.buffer = append(c.buffer, b...)
	// }
	// if err != nil {
	// 	return n, err
	// }

	// return n, nil
}
func (ps *ProxySet) SetHook(hook *hooks.Hook) {
	ps.hook = hook
}

func getDistroInfo() string {
	osRelease, err := ioutil.ReadFile("/etc/os-release")
	if err != nil {
		fmt.Println(Emoji+"Error reading /etc/os-release:", err)
		return ""
	}
	lines := strings.Split(string(osRelease), "\n")
	for _, line := range lines {
		if strings.HasPrefix(line, "PRETTY_NAME=") {
			return strings.Split(strings.Trim(line[len("PRETTY_NAME="):], `"`), " ")[0]

		}
	}
	return ""
}

//go:embed asset/ca.crt
var caCrt []byte

//go:embed asset/ca.key
var caPKey []byte

//go:embed asset
var caFolder embed.FS

<<<<<<< HEAD
// BootProxy starts proxy server on the idle local port, Default:16789
func BootProxy(logger *zap.Logger, opt Option, appCmd, appContainer string) *ProxySet {
=======
// isJavaInstalled checks if java is installed on the system
func isJavaInstalled() bool {
	_, err := exec.LookPath("java")
	return err == nil
}

// JavaCAExists checks if the CA is already installed in the Java keystore
func JavaCAExists(alias string) bool {
	cmd := exec.Command("keytool", "-list", "-alias", alias, "-cacerts", "-storepass", "changeit")

	err := cmd.Run()
	return err == nil
}

// getJavaHome returns the JAVA_HOME path
func getJavaHome() (string, error) {
	cmd := exec.Command("java", "-XshowSettings:properties", "-version")
	var out bytes.Buffer
	cmd.Stderr = &out // The output we need is printed to STDERR

	if err := cmd.Run(); err != nil {
		return "", err
	}

	for _, line := range strings.Split(out.String(), "\n") {
		if strings.Contains(line, "java.home") {
			parts := strings.Split(line, "=")
			if len(parts) > 1 {
				return strings.TrimSpace(parts[1]), nil
			}
		}
	}

	return "", fmt.Errorf("java.home not found in command output")
}

// InstallJavaCA installs the CA in the Java keystore
func InstallJavaCA(logger *zap.Logger, caPath string) {
	// check if java is installed
	if isJavaInstalled() {
		javaHome, err := getJavaHome()
		if err != nil {
			logger.Error(Emoji+"Java detected but failed to find JAVA_HOME", zap.Error(err))
			return
		}
		// Assuming modern Java structure (without /jre/)
		cacertsPath := fmt.Sprintf("%s/lib/security/cacerts", javaHome)
		// You can modify these as per your requirements
		storePass := "changeit"
		alias := "keployCA"
		if JavaCAExists(alias) {
			logger.Info(Emoji+"Java detected and CA already exists", zap.String("path", cacertsPath))
			return
		}

		cmd := exec.Command("keytool", "-import", "-trustcacerts", "-cacerts", "-storepass", storePass, "-noprompt", "-alias", alias, "-file", caPath)

		cmdOutput, err := cmd.CombinedOutput()
		if err != nil {
			logger.Error(Emoji+"Java detected but failed to import CA", zap.Error(err), zap.String("output", string(cmdOutput)))
			return
		}

		logger.Info(Emoji+"Java detected and successfully imported CA", zap.String("path", cacertsPath), zap.String("output", string(cmdOutput)))
		fmt.Printf("Successfully imported CA:\n%s\n", cmdOutput)

	}
}

// BootProxies starts proxy servers on the idle local port, Default:16789
func BootProxies(logger *zap.Logger, opt Option, appCmd, appContainer string) *ProxySet {
>>>>>>> ac5f06fd

	// assign default values if not provided
	distro := getDistroInfo()

	caPath := filepath.Join(caStorePath[distro], "ca.crt")

	fs, err := os.Create(caPath)
	if err != nil {
		logger.Error(Emoji+"failed to create custom ca certificate", zap.Error(err), zap.Any("root store path", caStorePath[distro]))
		return nil
	}

	_, err = fs.Write(caCrt)
	if err != nil {
		logger.Error(Emoji+"failed to write custom ca certificate", zap.Error(err), zap.Any("root store path", caStorePath[distro]))
		return nil
	}

	// install CA in the java keystore if java is installed
	InstallJavaCA(logger, caPath)

	// Update the trusted CAs store
	cmd := exec.Command("/usr/bin/sudo", caStoreUpdateCmd[distro])
	// log.Printf("This is the command2: %v", cmd)
	err = cmd.Run()
	if err != nil {
		log.Fatalf(Emoji+"Failed to update system trusted store: %v", err)
	}

	if opt.Port == 0 {
		opt.Port = 16789
	}

	//IPv4
	localIp4, err := util.GetLocalIPv4()
	if err != nil {
		log.Fatalln(Emoji+"Failed to get the local Ip4 address", err)
	}

	proxyAddr4, ok := util.ConvertToIPV4(localIp4)
	if !ok {
		log.Fatalf(Emoji + "Failed to convert local Ip to IPV4")
	}

	//IPv6
	// localIp6, err := util.GetLocalIPv6()
	// if err != nil {
	// 	log.Fatalln(Emoji+"Failed to get the local Ip6 address", err)
	// }

	// proxyAddr6, err := util.ConvertIPv6ToUint32Array(localIp6)
	// if err != nil {
	// 	log.Fatalf(Emoji + "Failed to convert local Ip to IPV6")
	// }
	proxyAddr6 := [4]uint32{0000, 0000, 0000, 0001}

	//check if the user application is running inside docker container
	dCmd, _ := util.IsDockerRelatedCommand(appCmd)
	//check if the user application is running docker container using IDE
	dIDE := (appCmd == "" && len(appContainer) != 0)

	var proxySet = ProxySet{
		Port:         opt.Port,
		IP4:          proxyAddr4,
		IP6:          proxyAddr6,
		logger:       logger,
		dockerAppCmd: (dCmd || dIDE),
	}

	if isPortAvailable(opt.Port) {
		go proxySet.startProxy()
		// Resolve DNS queries only in case of test mode.
		if models.GetMode() == models.MODE_TEST {
			proxySet.logger.Debug(Emoji + "Running Dns Server in Test mode...")
			proxySet.logger.Info(Emoji + "Keploy has hijacked the DNS resolution mechanism, your application may misbehave in keploy test mode if you have provided wrong domain name in your application code.")
			go proxySet.startDnsServer()
		}
	} else {
		// TODO: Release eBPF resources if failed abruptly
		log.Fatalf(Emoji+"Failed to start Proxy at [Port:%v]: %v", opt.Port, err)
	}

	proxySet.logger.Debug(Emoji + fmt.Sprintf("Proxy IPv4:Port %v:%v", proxySet.IP4, proxySet.Port))
	proxySet.logger.Debug(Emoji + fmt.Sprintf("Proxy IPV6:Port Addr %v:%v", proxySet.IP6, proxySet.Port))
	proxySet.logger.Info(Emoji + fmt.Sprintf("Proxy started at port:%v", proxySet.Port))

	return &proxySet
}

// isPortAvailable function checks whether a local port is occupied and returns a boolean value indicating its availability.
func isPortAvailable(port uint32) bool {
	ln, err := net.Listen("tcp", fmt.Sprintf(":%v", port))
	if err != nil {
		return false
	}
	defer ln.Close()
	return true
}

// const (
// 	caCertPath       = "pkg/proxy/ca.crt" // Your CA certificate file path
// 	caPrivateKeyPath = "pkg/proxy/ca.key" // Your CA private key file path
// )

var caStorePath = map[string]string{
	"Ubuntu":   "/usr/local/share/ca-certificates/",
	"Pop!_OS":  "/usr/local/share/ca-certificates/",
	"Debian":   "/usr/local/share/ca-certificates/",
	"CentOS":   "/etc/pki/ca-trust/source/anchors/",
	"Red Hat":  "/etc/pki/ca-trust/source/anchors/",
	"Fedora":   "/etc/pki/ca-trust/source/anchors/",
	"Arch ":    "/etc/ca-certificates/trust-source/anchors/",
	"openSUSE": "/etc/pki/trust/anchors/",
	"SUSE ":    "/etc/pki/trust/anchors/",
	"Oracle ":  "/etc/pki/ca-trust/source/anchors/",
	"Alpine ":  "/usr/local/share/ca-certificates/",
	"Gentoo ":  "/usr/local/share/ca-certificates/",
	"FreeBSD":  "/usr/local/share/certs/",
	"OpenBSD":  "/etc/ssl/certs/",
	"macOS":    "/usr/local/share/ca-certificates/",
}

var caStoreUpdateCmd = map[string]string{
	"Ubuntu":   "update-ca-certificates",
	"Pop!_OS":  "update-ca-certificates",
	"Debian":   "update-ca-certificates",
	"CentOS":   "update-ca-trust",
	"Red Hat":  "update-ca-trust",
	"Fedora":   "update-ca-trust",
	"Arch ":    "trust extract-compat",
	"openSUSE": "update-ca-certificates",
	"SUSE ":    "update-ca-certificates",
	"Oracle ":  "update-ca-trust",
	"Alpine ":  "update-ca-certificates",
	"Gentoo ":  "update-ca-certificates",
	"FreeBSD":  "trust extract-compat",
	"OpenBSD":  "trust extract-compat",
	"macOS":    "security add-trusted-cert -d -r trustRoot -k /Library/Keychains/System.keychain",
}

type certKeyPair struct {
	cert tls.Certificate
	host string
}

var (
	caPrivKey      interface{}
	caCertParsed   *x509.Certificate
	destinationUrl string
)

func certForClient(clientHello *tls.ClientHelloInfo) (*tls.Certificate, error) {
	// Generate a new server certificate and private key for the given hostname
	// log.Printf("This is the server name: %s", clientHello.ServerName)
	destinationUrl = clientHello.ServerName
	serverReq := &csr.CertificateRequest{
		//Make the name accordng to the ip of the request
		CN: clientHello.ServerName,
		Hosts: []string{
			clientHello.ServerName,
		},
		KeyRequest: csr.NewKeyRequest(),
	}

	serverCsr, serverKey, err := csr.ParseRequest(serverReq)
	if err != nil {
		return nil, fmt.Errorf(Emoji+"failed to create server CSR: %v", err)
	}
	cryptoSigner, ok := caPrivKey.(crypto.Signer)
	if !ok {
		log.Printf(Emoji, "Error in typecasting the caPrivKey")
	}
	signerd, err := local.NewSigner(cryptoSigner, caCertParsed, signer.DefaultSigAlgo(cryptoSigner), nil)
	if err != nil {
		return nil, fmt.Errorf(Emoji+"failed to create signer: %v", err)
	}

	serverCert, err := signerd.Sign(signer.SignRequest{
		Hosts:   serverReq.Hosts,
		Request: string(serverCsr),
		Profile: "web",
	})
	if err != nil {
		return nil, fmt.Errorf(Emoji+"failed to sign server certificate: %v", err)
	}

	// Load the server certificate and private key
	serverTlsCert, err := tls.X509KeyPair(serverCert, serverKey)
	if err != nil {
		return nil, fmt.Errorf(Emoji+"failed to load server certificate and key: %v", err)
	}

	return &serverTlsCert, nil
}

// startProxy function initiates a proxy on the specified port to handle redirected outgoing network calls.
func (ps *ProxySet) startProxy() {

	port := ps.Port

	proxyAddress4 := util.ToIP4AddressStr(ps.IP4)
	ps.logger.Debug(Emoji, zap.Any("ProxyAddress4", proxyAddress4))

	proxyAddress6 := util.ToIPv6AddressStr(ps.IP6)
	ps.logger.Debug(Emoji, zap.Any("ProxyAddress6", proxyAddress6))

	listener, err := net.Listen("tcp", fmt.Sprintf(":%v", port))
	if err != nil {
		ps.logger.Error(Emoji+fmt.Sprintf("failed to start proxy on port:%v", port), zap.Error(err))
		return
	}
	ps.Listener = listener

	ps.logger.Debug(Emoji + fmt.Sprintf("Proxy server is listening on %s", fmt.Sprintf(":%v", listener.Addr())))
	ps.logger.Debug(Emoji+"Proxy will accept both ipv4 and ipv6 connections", zap.Any("Ipv4", proxyAddress4), zap.Any("Ipv6", proxyAddress6))

	// TODO: integerate method For TLS connections
	// config := &tls.Config{
	// 	GetCertificate: certForClient,
	// }
	// listener = tls.NewListener(listener, config)

	// retry := 0
	for {
		conn, err := listener.Accept()
		if err != nil {
			ps.logger.Error(Emoji+"failed to accept connection to the proxy", zap.Error(err))
			// retry++
			// if retry < 5 {
			// 	continue
			// }
			break
		}

		go ps.handleConnection(conn, port)
	}
}

func readableProxyAddress(ps *ProxySet) string {

	if ps != nil {
		port := ps.Port
		proxyAddress := util.ToIP4AddressStr(ps.IP4)
		return fmt.Sprintf(proxyAddress+":%v", port)
	}
	return ""
}

func (ps *ProxySet) startDnsServer() {

	proxyAddress4 := readableProxyAddress(ps)
	ps.logger.Debug(Emoji, zap.Any("ProxyAddress in dns server", proxyAddress4))

	//TODO: Need to make it configurable
	ps.DnsServerTimeout = 1 * time.Second

	handler := ps
	server := &dns.Server{
		Addr:      proxyAddress4,
		Net:       "udp",
		Handler:   handler,
		UDPSize:   65535,
		ReusePort: true,
		// DisableBackground: true,
	}

	ps.DnsServer = server

	ps.logger.Info(Emoji + fmt.Sprintf("starting DNS server at addr:%v", server.Addr))
	err := server.ListenAndServe()
	if err != nil {
		ps.logger.Error(Emoji+"failed to start dns server", zap.Any("addr", server.Addr), zap.Error(err))
	}

}

// For DNS caching
var cache = struct {
	sync.RWMutex
	m map[string][]dns.RR
}{m: make(map[string][]dns.RR)}

func generateCacheKey(name string, qtype uint16) string {
	return fmt.Sprintf("%s-%s", name, dns.TypeToString[qtype])
}

func (ps *ProxySet) ServeDNS(w dns.ResponseWriter, r *dns.Msg) {

	ps.logger.Debug(Emoji, zap.Any("Source socket info", w.RemoteAddr().String()))
	msg := new(dns.Msg)
	msg.SetReply(r)
	msg.Authoritative = true
	ps.logger.Debug(Emoji + "Got some Dns queries")
	for _, question := range r.Question {
		ps.logger.Debug(Emoji, zap.Any("Record Type", question.Qtype), zap.Any("Received Query", question.Name))

		key := generateCacheKey(question.Name, question.Qtype)

		// Check if the answer is cached
		cache.RLock()
		answers, found := cache.m[key]
		cache.RUnlock()

		if !found {
			// If not found in cache, resolve the DNS query
			// answers = resolveDNSQuery(question.Name, ps.logger, ps.DnsServerTimeout)

			if answers == nil || len(answers) == 0 {
				// If the resolution failed, return a default A record with Proxy IP
				if question.Qtype == dns.TypeA {
					answers = []dns.RR{&dns.A{
						Hdr: dns.RR_Header{Name: question.Name, Rrtype: dns.TypeA, Class: dns.ClassINET, Ttl: 3600},
						A:   net.ParseIP(util.ToIP4AddressStr(ps.IP4)),
					}}
					ps.logger.Debug(Emoji+"failed to resolve dns query hence sending proxy ip4", zap.Any("proxy Ip", util.ToIP4AddressStr(ps.IP4)))
				} else if question.Qtype == dns.TypeAAAA {
					if ps.dockerAppCmd {
						// answers = []dns.RR{&dns.AAAA{
						// 	Hdr:  dns.RR_Header{Name: question.Name, Rrtype: dns.TypeAAAA, Class: dns.ClassINET, Ttl: 3600},
						// 	AAAA: net.ParseIP(""),
						// }}
						ps.logger.Debug(Emoji + "failed to resolve dns query (in docker case) hence sending empty record")
					} else {
						answers = []dns.RR{&dns.AAAA{
							Hdr:  dns.RR_Header{Name: question.Name, Rrtype: dns.TypeAAAA, Class: dns.ClassINET, Ttl: 3600},
							AAAA: net.ParseIP(util.ToIPv6AddressStr(ps.IP6)),
						}}
						ps.logger.Debug(Emoji+"failed to resolve dns query hence sending proxy ip6", zap.Any("proxy Ip", util.ToIPv6AddressStr(ps.IP6)))
					}
				}

				ps.logger.Debug(Emoji+fmt.Sprintf("Answers[when resolution failed for query:%v]:\n%v\n", question.Qtype, answers))
			}

			// Cache the answer
			cache.Lock()
			cache.m[key] = answers
			cache.Unlock()
			ps.logger.Debug(Emoji+fmt.Sprintf("Answers[after caching it]:\n%v\n", answers))
		}

		ps.logger.Debug(Emoji+fmt.Sprintf("Answers[before appending to msg]:\n%v\n", answers))
		msg.Answer = append(msg.Answer, answers...)
		ps.logger.Debug(Emoji+fmt.Sprintf("Answers[After appending to msg]:\n%v\n", msg.Answer))
	}

	ps.logger.Debug(Emoji+fmt.Sprintf("dns msg sending back:\n%v\n", msg))
	ps.logger.Debug(Emoji+fmt.Sprintf("dns msg RCODE sending back:\n%v\n", msg.Rcode))
	ps.logger.Debug(Emoji + "Writing dns info back to the client...")
	err := w.WriteMsg(msg)
	if err != nil {
		ps.logger.Error(Emoji+"failed to write dns info back to the client", zap.Error(err))
	}
}

func resolveDNSQuery(domain string, logger *zap.Logger, timeout time.Duration) []dns.RR {
	// Remove the last dot from the domain name if it exists
	domain = strings.TrimSuffix(domain, ".")

	// Create a context with a timeout
	ctx, cancel := context.WithTimeout(context.Background(), timeout)
	defer cancel()

	// Use the default system resolver
	resolver := net.DefaultResolver

	// Perform the lookup with the context
	ips, err := resolver.LookupIPAddr(ctx, domain)
	if err != nil {
		logger.Debug(Emoji+fmt.Sprintf("failed to resolve the dns query for:%v", domain), zap.Error(err))
		return nil
	}

	// Convert the resolved IPs to dns.RR
	var answers []dns.RR
	for _, ip := range ips {
		if ipv4 := ip.IP.To4(); ipv4 != nil {
			answers = append(answers, &dns.A{
				Hdr: dns.RR_Header{Name: dns.Fqdn(domain), Rrtype: dns.TypeA, Class: dns.ClassINET, Ttl: 3600},
				A:   ipv4,
			})
		} else {
			answers = append(answers, &dns.AAAA{
				Hdr:  dns.RR_Header{Name: dns.Fqdn(domain), Rrtype: dns.TypeAAAA, Class: dns.ClassINET, Ttl: 3600},
				AAAA: ip.IP,
			})
		}
	}

	if len(answers) > 0 {
		logger.Debug(Emoji + "net.LookupIP resolved the ip address...")
	}

	// for i, ans := range answers {
	// 	println("Answer-", i, ":", ans)
	// }

	return answers
}

func isTLSHandshake(data []byte) bool {
	if len(data) < 5 {
		return false
	}
	return data[0] == 0x16 && data[1] == 0x03 && (data[2] == 0x00 || data[2] == 0x01 || data[2] == 0x02 || data[2] == 0x03)
}

func handleTLSConnection(conn net.Conn) (net.Conn, error) {
	// fmt.Println(Emoji, "Handling TLS connection from", conn.RemoteAddr().String())
	//Load the CA certificate and private key

	var err error
	caPrivKey, err = helpers.ParsePrivateKeyPEM(caPKey)
	if err != nil {
		log.Fatalf(Emoji, "Failed to parse CA private key: %v", err)
	}
	caCertParsed, err = helpers.ParseCertificatePEM(caCrt)
	if err != nil {
		log.Fatalf(Emoji, "Failed to parse CA certificate: %v", err)
	}

	// Create a TLS configuration
	config := &tls.Config{
		GetCertificate: certForClient,
	}

	// Wrap the TCP connection with TLS
	tlsConn := tls.Server(conn, config)

	// req := make([]byte, 1024)
	// fmt.Println("before the parsed req: ", string(req))

	// _, err = tlsConn.Read(req)
	if err != nil {
		log.Panic(Emoji+"failed reading the request message with error: ", err)
	}
	// fmt.Println("after the parsed req: ", string(req))
	// Perform the TLS handshake
	// err = tlsConn.Handshake()
	// if err != nil {
	// 	log.Println("Error performing TLS handshake:", err)
	// 	return
	// }

	// Use the tlsConn for further communication
	// For example, you can read and write data using tlsConn.Read() and tlsConn.Write()

	// Here, we simply close the connection
	// tlsConn.Close()
	return tlsConn, nil
}

// handleConnection function executes the actual outgoing network call and captures/forwards the request and response messages.
func (ps *ProxySet) handleConnection(conn net.Conn, port uint32) {

	//checking how much time proxy takes to execute the flow.
	start := time.Now()

	ps.logger.Debug(Emoji, zap.Any("PID in proxy:", os.Getpid()))
	ps.logger.Debug(Emoji, zap.Any("Filtering in Proxy", ps.FilterPid))

	remoteAddr := conn.RemoteAddr().(*net.TCPAddr)
	sourcePort := remoteAddr.Port

	// ps.hook.PrintRedirectProxyMap()

	ps.logger.Debug(Emoji+"Inside handleConnection of proxyServer", zap.Any("source port", sourcePort), zap.Any("Time", time.Now().Unix()))

	//TODO:  fix this bug, getting source port same as proxy port.
	if uint16(sourcePort) == uint16(ps.Port) {
		ps.logger.Debug(Emoji+"Inside handleConnection: Got source port == proxy port", zap.Int("Source port", sourcePort), zap.Int("Proxy port", int(ps.Port)))
		return
	}

	destInfo, err := ps.hook.GetDestinationInfo(uint16(sourcePort))
	if err != nil {
		ps.logger.Error(Emoji+"failed to fetch the destination info", zap.Any("Source port", sourcePort), zap.Any("err:", err))
		return
	}

	if destInfo.IpVersion == 4 {
		ps.logger.Debug(Emoji, zap.Any("DestIp4", destInfo.DestIp4), zap.Any("DestPort", destInfo.DestPort), zap.Any("KernelPid", destInfo.KernelPid))
	} else if destInfo.IpVersion == 6 {
		ps.logger.Debug(Emoji, zap.Any("DestIp6", destInfo.DestIp6), zap.Any("DestPort", destInfo.DestPort), zap.Any("KernelPid", destInfo.KernelPid))
	}

	// releases the occupied source port when done fetching the destination info
	ps.hook.CleanProxyEntry(uint16(sourcePort))

	reader := bufio.NewReader(conn)
	initialData := make([]byte, 5)
	testBuffer, err := reader.Peek(len(initialData))
	if err != nil {
		ps.logger.Error(Emoji+"failed to peek the request message in proxy", zap.Error(err), zap.Any("proxy port", port))
		return
	}
	isTLS := isTLSHandshake(testBuffer)
	multiReader := io.MultiReader(reader, conn)
	conn = &CustomConn{
		Conn: conn,
		r:    multiReader,
	}
	if isTLS {
		conn, err = handleTLSConnection(conn)
		if err != nil {
			ps.logger.Error(Emoji+"failed to handle TLS connection", zap.Error(err))
			return
		}
	}
	connEstablishedAt := time.Now()
	rand.Seed(time.Now().UnixNano())
	clientConnId := rand.Intn(101)
	buffer, err := util.ReadBytes(conn)
	ps.logger.Debug(Emoji + fmt.Sprintf("the clientConnId: %v", clientConnId))
	readRequestDelay := time.Since(connEstablishedAt)
	if err != nil {
		ps.logger.Error(Emoji+"failed to read the request message in proxy", zap.Error(err), zap.Any("proxy port", port))
		return
	}

	// dst stores the connection with actual destination for the outgoing network call
	var dst net.Conn
	var actualAddress = ""
	if destInfo.IpVersion == 4 {
		actualAddress = fmt.Sprintf("%v:%v", util.ToIP4AddressStr(destInfo.DestIp4), destInfo.DestPort)
	} else if destInfo.IpVersion == 6 {
		actualAddress = fmt.Sprintf("[%v]:%v", util.ToIPv6AddressStr(destInfo.DestIp6), destInfo.DestPort)
	}

	//Dialing for tls connection
	destConnId := 0
	if models.GetMode() != models.MODE_TEST {
		destConnId = rand.Intn(101)
		if isTLS {
			ps.logger.Debug(Emoji, zap.Any("isTLS", isTLS))
			config := &tls.Config{
				InsecureSkipVerify: false,
				ServerName:         destinationUrl,
			}
			dst, err = tls.Dial("tcp", fmt.Sprintf("%v:%v", destinationUrl, destInfo.DestPort), config)
			if err != nil {
				ps.logger.Error(Emoji+"failed to dial the connection to destination server", zap.Error(err), zap.Any("proxy port", port), zap.Any("server address", actualAddress))
				conn.Close()
				return
			}
		} else {
			dst, err = net.Dial("tcp", actualAddress)
			if err != nil {
				ps.logger.Error(Emoji+"failed to dial the connection to destination server", zap.Error(err), zap.Any("proxy port", port), zap.Any("server address", actualAddress))
				conn.Close()
				return
				// }
			}
		}
	}

	switch {
	case httpparser.IsOutgoingHTTP(buffer):
		// capture the otutgoing http text messages]
		// if models.GetMode() == models.MODE_RECORD {
		// deps = append(deps, httpparser.CaptureHTTPMessage(buffer, conn, dst, ps.logger))
		// ps.hook.AppendDeps(httpparser.CaptureHTTPMessage(buffer, conn, dst, ps.logger))
		// }
		// var deps []*models.Mock = ps.hook.GetDeps()
		// fmt.Println("before http egress call, deps array: ", deps)
		httpparser.ProcessOutgoingHttp(buffer, conn, dst, ps.hook, ps.logger)
		// fmt.Println("after http egress call, deps array: ", deps)

		// ps.hook.SetDeps(deps)
	case mongoparser.IsOutgoingMongo(buffer):
		// var deps []*models.Mock = ps.hook.GetDeps()
		// fmt.Println("before mongo egress call, deps array: ", deps)
		ps.logger.Debug("into mongo parsing mode")
		mongoparser.ProcessOutgoingMongo(clientConnId, destConnId, buffer, conn, dst, ps.hook, connEstablishedAt, readRequestDelay, ps.logger)
		// fmt.Println("after mongo egress call, deps array: ", deps)

		// ps.hook.SetDeps(deps)

		// deps := mongoparser.CaptureMongoMessage(buffer, conn, dst, ps.logger)
		// for _, v := range deps {
		// 	ps.hook.AppendDeps(v)
		// }
	default:
		// fmt.Println("into default desp mode, before passing")
		err = callNext(buffer, conn, dst, ps.logger)
		if err != nil {
			ps.logger.Error(Emoji+"failed to call next", zap.Error(err))
			conn.Close()
			return
		}
		// fmt.Println("into default desp mode, after passing")

	}

	// Closing the user client connection
	conn.Close()
	duration := time.Since(start)
	ps.logger.Debug(Emoji+"time taken by proxy to execute the flow", zap.Any("Duration(ms)", duration.Milliseconds()))
}

func callNext(requestBuffer []byte, clientConn, destConn net.Conn, logger *zap.Logger) error {

	logger.Debug(Emoji+"trying to forward requests to target", zap.Any("Destination Addr", destConn.RemoteAddr().String()))

	defer destConn.Close()

	// channels for writing messages from proxy to destination or client
	destinationWriteChannel := make(chan []byte)
	clientWriteChannel := make(chan []byte)

	_, err := destConn.Write(requestBuffer)
	if err != nil {
		logger.Error(Emoji+"failed to write request message to the destination server", zap.Error(err), zap.Any("Destination Addr", destConn.RemoteAddr().String()))
		return err
	}

	for {
		fmt.Println("inside connection")
		// go routine to read from client
		go func() {
			buffer, err := util.ReadBytes(clientConn)
			if err != nil {
				logger.Error(Emoji+"failed to read the request from client in proxy", zap.Error(err), zap.Any("Client Addr", clientConn.RemoteAddr().String()))
				return
			}
			destinationWriteChannel <- buffer
		}()

		// go routine to read from destination
		go func() {
			buffer, err := util.ReadBytes(destConn)
			if err != nil {
				logger.Error(Emoji+"failed to read the response from destination in proxy", zap.Error(err), zap.Any("Destination Addr", destConn.RemoteAddr().String()))
				return
			}

			clientWriteChannel <- buffer
		}()

		select {
		case requestBuffer := <-destinationWriteChannel:
			// Write the request message to the actual destination server
			_, err := destConn.Write(requestBuffer)
			if err != nil {
				logger.Error(Emoji+"failed to write request message to the destination server", zap.Error(err), zap.Any("Destination Addr", destConn.RemoteAddr().String()))
				return err
			}
		case responseBuffer := <-clientWriteChannel:
			// Write the response message to the client
			_, err := clientConn.Write(responseBuffer)
			if err != nil {
				logger.Error(Emoji+"failed to write response to the client", zap.Error(err), zap.Any("Client Addr", clientConn.RemoteAddr().String()))
				return err
			}
		}
	}

}

func (ps *ProxySet) StopProxyServer() {
	err := ps.Listener.Close()
	if err != nil {
		ps.logger.Error(Emoji+"failed to stop proxy server", zap.Error(err))
	}

	// stop dns server only in case of test mode.
	if ps.DnsServer != nil {
		err = ps.DnsServer.Shutdown()
		if err != nil {
			ps.logger.Error(Emoji+"failed to stop dns server", zap.Error(err))
		}
		ps.logger.Info(Emoji + "Dns server stopped")
	}
	ps.logger.Info(Emoji + "proxy stopped...")
}<|MERGE_RESOLUTION|>--- conflicted
+++ resolved
@@ -125,10 +125,6 @@
 //go:embed asset
 var caFolder embed.FS
 
-<<<<<<< HEAD
-// BootProxy starts proxy server on the idle local port, Default:16789
-func BootProxy(logger *zap.Logger, opt Option, appCmd, appContainer string) *ProxySet {
-=======
 // isJavaInstalled checks if java is installed on the system
 func isJavaInstalled() bool {
 	_, err := exec.LookPath("java")
@@ -193,14 +189,13 @@
 		}
 
 		logger.Info(Emoji+"Java detected and successfully imported CA", zap.String("path", cacertsPath), zap.String("output", string(cmdOutput)))
-		fmt.Printf("Successfully imported CA:\n%s\n", cmdOutput)
-
-	}
-}
-
-// BootProxies starts proxy servers on the idle local port, Default:16789
-func BootProxies(logger *zap.Logger, opt Option, appCmd, appContainer string) *ProxySet {
->>>>>>> ac5f06fd
+		fmt.Printf(Emoji+"Successfully imported CA:\n%s\n", cmdOutput)
+
+	}
+}
+
+// BootProxy starts proxy server on the idle local port, Default:16789
+func BootProxy(logger *zap.Logger, opt Option, appCmd, appContainer string) *ProxySet {
 
 	// assign default values if not provided
 	distro := getDistroInfo()
