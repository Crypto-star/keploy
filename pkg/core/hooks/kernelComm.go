--- conflicted
+++ resolved
@@ -66,85 +66,8 @@
 	return nil
 }
 
-<<<<<<< HEAD
-// client pid req -> agent -> hooks -> kernel
-func (h *Hooks) SendKeployPid(pid uint32) error {
-	h.logger.Info("Sending keploy pid to kernel", zap.Any("pid", pid))
-	err := h.keployPid.Update(uint32(0), &pid, ebpf.UpdateAny)
-	if err != nil {
-		utils.LogError(h.logger, err, "failed to send the keploy pid to the ebpf program")
-		return err
-	}
-	return nil
-}
-
-func (h *Hooks) SendAgentPid(pid uint32) error {
-	h.logger.Info("Sending Agent pid to kernel", zap.Any("pid", pid))
-	err := h.agentPid.Update(uint32(0), &pid, ebpf.UpdateAny)
-	if err != nil {
-		utils.LogError(h.logger, err, "failed to send the agent pid to the ebpf program")
-		return err
-	}
-	return nil
-}
-
-// SendAppPid sends the application's process ID (PID) to the kernel.
-// This function is used when running Keploy tests along with unit tests of the application.
-func (h *Hooks) SendAppPid(pid uint32) error {
-	h.logger.Debug("Sending app pid to kernel", zap.Any("app Pid", pid))
-	err := h.appPidMap.Update(uint32(0), &pid, ebpf.UpdateAny)
-	if err != nil {
-		utils.LogError(h.logger, err, "failed to send the app pid to the ebpf program")
-		return err
-	}
-	return nil
-}
-
-func (h *Hooks) SetKeployModeInKernel(mode uint32) error {
-	key := 0
-	err := h.keployModeMap.Update(uint32(key), &mode, ebpf.UpdateAny)
-	if err != nil {
-		utils.LogError(h.logger, err, "failed to set keploy mode in the epbf program")
-		return err
-	}
-	return nil
-}
-
-// SendProxyInfo sends the IP and Port of the running proxy in the eBPF program.
-func (h *Hooks) SendProxyInfo(ip4, port uint32, ip6 [4]uint32) error {
-	key := 0
-	err := h.proxyInfoMap.Update(uint32(key), structs.ProxyInfo{IP4: ip4, IP6: ip6, Port: port}, ebpf.UpdateAny)
-	if err != nil {
-		utils.LogError(h.logger, err, "failed to send the proxy IP & Port to the epbf program")
-		return err
-	}
-	return nil
-}
-
-// SendInode sends the inode of the container to ebpf hooks to filter the network traffic
-func (h *Hooks) SendInode(_ context.Context, _ uint64, inode uint64) error {
-	fmt.Println("Sending inode to kernel", inode)
-	return h.SendNameSpaceID(0, inode)
-}
-
-// SendNameSpaceID function is helpful when user application in running inside a docker container.
-func (h *Hooks) SendNameSpaceID(key uint32, inode uint64) error {
-	err := h.inodeMap.Update(key, &inode, ebpf.UpdateAny)
-	if err != nil {
-		utils.LogError(h.logger, err, "failed to send the namespace id to the epbf program", zap.Any("key", key), zap.Any("Inode", inode))
-		return err
-	}
-	return nil
-}
-
-func (h *Hooks) SendCmdType(isDocker bool) error {
-	// to notify the kernel hooks that the user application command is running in native linux or docker/docker-compose.
-	key := 0
-	err := h.DockerCmdMap.Update(uint32(key), &isDocker, ebpf.UpdateAny)
-=======
 func (h *Hooks) SendClientInfo(id uint64, appInfo structs.ClientInfo) error {
 	err := h.clientRegistrationMap.Update(id, appInfo, ebpf.UpdateAny)
->>>>>>> f294821e
 	if err != nil {
 		utils.LogError(h.logger, err, "failed to send the app info to the ebpf program")
 		return err
