//go:build linux

package proxy

import (
	"bufio"
	"bytes"
	"context"
	"crypto/tls"
	"errors"
	"fmt"
	"io"
	"net"
	"strings"
	"sync"
	"time"

	"golang.org/x/sync/errgroup"

	"github.com/miekg/dns"
	"go.keploy.io/server/v2/config"
	"go.keploy.io/server/v2/pkg/core"
	"go.keploy.io/server/v2/pkg/core/proxy/integrations"

	"go.keploy.io/server/v2/pkg/core/proxy/util"
	"go.keploy.io/server/v2/pkg/models"
	"go.keploy.io/server/v2/utils"
	"go.uber.org/zap"
)

type Proxy struct {
	logger *zap.Logger

	IP4     string
	IP6     string
	Port    uint32
	DNSPort uint32

	DestInfo     core.DestInfo
	Integrations map[string]integrations.Integrations

	MockManagers sync.Map

	sessions *core.Sessions

	connMutex *sync.Mutex
	ipMutex   *sync.Mutex

	clientConnections []net.Conn

	Listener net.Listener

	//to store the nsswitch.conf file data
	nsswitchData []byte // in test mode we change the configuration of "hosts" in nsswitch.conf file to disable resolution over unix socket
	UDPDNSServer *dns.Server
	TCPDNSServer *dns.Server
}

func New(logger *zap.Logger, info core.DestInfo, opts *config.Config) *Proxy {
	if opts.Agent.IsDocker {
		logger.Info("Running in docker environment proxy port will be set to 36789")
		opts.ProxyPort = 36789
	}
	return &Proxy{
		logger:       logger,
		Port:         opts.ProxyPort, // default: 16789
		DNSPort:      opts.DNSPort,   // default: 26789
		IP4:          "127.0.0.1",    // default: "127.0.0.1" <-> (2130706433)
		IP6:          "::1",          //default: "::1" <-> ([4]uint32{0000, 0000, 0000, 0001})
		ipMutex:      &sync.Mutex{},
		connMutex:    &sync.Mutex{},
		DestInfo:     info,
		sessions:     core.NewSessions(),
		MockManagers: sync.Map{},
		Integrations: make(map[string]integrations.Integrations),
	}
}

func (p *Proxy) InitIntegrations(_ context.Context) error {
	// initialize the integrations
	for parserType, parser := range integrations.Registered {
		prs := parser(p.logger)
		p.Integrations[parserType] = prs
	}
	return nil
}

func (p *Proxy) StartProxy(ctx context.Context, opts core.ProxyOptions) error {

	//first initialize the integrations
	err := p.InitIntegrations(ctx)
	if err != nil {
		utils.LogError(p.logger, err, "failed to initialize the integrations")
		return err
	}
	// set up the CA for tls connections
	err = SetupCA(ctx, p.logger)
	if err != nil {
		// log the error and continue
		p.logger.Warn("failed to setup CA", zap.Error(err))
	}
	g, ok := ctx.Value(models.ErrGroupKey).(*errgroup.Group)
	if !ok {
		return errors.New("failed to get the error group from the context")
	}
	// Create a channel to signal readiness of each server
	readyChan := make(chan error, 1)

	// start the proxy server
	g.Go(func() error {
		defer utils.Recover(p.logger)
		err := p.start(ctx, readyChan)
		readyChan <- err
		if err != nil {
			utils.LogError(p.logger, err, "error while running the proxy server")
			return err
		}
		return nil
	})

	//change the ip4 and ip6 if provided in the opts in case of docker environment
	if len(opts.DNSIPv4Addr) != 0 {
		p.IP4 = opts.DNSIPv4Addr
	}

	if len(opts.DNSIPv6Addr) != 0 {
		p.IP6 = opts.DNSIPv6Addr
	}

	// start the TCP DNS server
	p.logger.Debug("Starting Tcp Dns Server for handling Dns queries over TCP")
	g.Go(func() error {
		defer utils.Recover(p.logger)
		errCh := make(chan error, 1)
		go func(errCh chan error) {
			defer utils.Recover(p.logger)
			err := p.startTCPDNSServer(ctx)
			if err != nil {
				errCh <- err
			}
		}(errCh)

		select {
		case <-ctx.Done():
			err := p.TCPDNSServer.Shutdown()
			if err != nil {
				utils.LogError(p.logger, err, "failed to shutdown tcp dns server")
				return err
			}
			return nil
		case err := <-errCh:
			return err
		}
	})

	// start the UDP DNS server
	p.logger.Debug("Starting Udp Dns Server for handling Dns queries over UDP")
	g.Go(func() error {
		defer utils.Recover(p.logger)
		errCh := make(chan error, 1)
		go func(errCh chan error) {
			defer utils.Recover(p.logger)
			err := p.startUDPDNSServer(ctx)
			if err != nil {
				errCh <- err
			}
		}(errCh)

		select {
		case <-ctx.Done():
			err := p.UDPDNSServer.Shutdown()
			if err != nil {
				utils.LogError(p.logger, err, "failed to shutdown tcp dns server")
				return err
			}
			return nil
		case err := <-errCh:
			return err
		}
	})
	// Wait for the proxy server to be ready or fail
	err = <-readyChan
	if err != nil {
		return err
	}
	p.logger.Info("Keploy has taken control of the DNS resolution mechanism, your application may misbehave if you have provided wrong domain name in your application code.")

	p.logger.Info(fmt.Sprintf("Proxy started at port:%v", p.Port))
	return nil
}

// start function starts the proxy server on the idle local port
func (p *Proxy) start(ctx context.Context, readyChan chan<- error) error {

	// It will listen on all the interfaces
	listener, err := net.Listen("tcp", fmt.Sprintf(":%v", p.Port))
	if err != nil {
		utils.LogError(p.logger, err, fmt.Sprintf("failed to start proxy on port:%v", p.Port))
		// Notify failure
		readyChan <- err
		return err
	}
	p.Listener = listener
<<<<<<< HEAD

=======
>>>>>>> 696d94b1
	p.logger.Debug(fmt.Sprintf("Proxy server is listening on %s", fmt.Sprintf(":%v", listener.Addr())))
	// Signal that the server is ready
	readyChan <- nil
	defer func(listener net.Listener) {
		err := listener.Close()

		if err != nil {
			p.logger.Error("failed to close the listener", zap.Error(err))
		}
		p.logger.Info("proxy stopped...")
	}(listener)

	clientConnCtx, clientConnCancel := context.WithCancel(ctx)
	clientConnErrGrp, _ := errgroup.WithContext(clientConnCtx)
	defer func() {
		clientConnCancel()
		err := clientConnErrGrp.Wait()
		if err != nil {
			p.logger.Info("failed to handle the client connection", zap.Error(err))
		}
		//closing all the mock channels (if any in record mode)
		for _, mc := range p.sessions.GetAllMC() {
			if mc != nil {
				close(mc)
			}
		}

		if string(p.nsswitchData) != "" {
			// reset the hosts config in nsswitch.conf of the system (in test mode)
			err = p.resetNsSwitchConfig()
			if err != nil {
				utils.LogError(p.logger, err, "failed to reset the nsswitch config")
			}
		}
	}()

	for {
		clientConnCh := make(chan net.Conn, 1)
		errCh := make(chan error, 1)
		go func() {
			defer utils.Recover(p.logger)
			conn, err := listener.Accept()
			if err != nil {
				if strings.Contains(err.Error(), "use of closed network connection") {
					errCh <- nil
					return
				}
				utils.LogError(p.logger, err, "failed to accept connection to the proxy")
				errCh <- nil
				return
			}
			clientConnCh <- conn
		}()
		select {
		case <-ctx.Done():
			return nil
		case <-errCh:
			return err
		// handle the client connection
		case clientConn := <-clientConnCh:
			clientConnErrGrp.Go(func() error {
				defer util.Recover(p.logger, clientConn, nil)
				err := p.handleConnection(clientConnCtx, clientConn)
				if err != nil && err != io.EOF {
					utils.LogError(p.logger, err, "failed to handle the client connection")
				}
				return nil
			})
		}
	}
}

// handleConnection function executes the actual outgoing network call and captures/forwards the request and response messages.
func (p *Proxy) handleConnection(ctx context.Context, srcConn net.Conn) error {
	//checking how much time proxy takes to execute the flow.
	start := time.Now()

	defer func(start time.Time) {
		duration := time.Since(start)
		p.logger.Debug("time taken by proxy to execute the flow", zap.Any("Duration(ms)", duration.Milliseconds()))
	}(start)

	// making a new client connection id for each client connection
	clientConnID := util.GetNextID()
	// dstConn stores conn with actual destination for the outgoing network call
	var dstConn net.Conn

	//Dialing for tls conn
	destConnID := util.GetNextID()

	remoteAddr := srcConn.RemoteAddr().(*net.TCPAddr)
	sourcePort := remoteAddr.Port

	p.logger.Info("Inside handleConnection of proxyServer", zap.Any("source port", sourcePort), zap.Any("Time", time.Now().Unix()))
	destInfo, err := p.DestInfo.Get(ctx, uint16(sourcePort))
	if err != nil {
		utils.LogError(p.logger, err, "failed to fetch the destination info", zap.Any("Source port", sourcePort))
		return err
	}

	// releases the occupied source port when done fetching the destination info
	err = p.DestInfo.Delete(ctx, uint16(sourcePort))
	if err != nil {
		utils.LogError(p.logger, err, "failed to delete the destination info", zap.Any("Source port", sourcePort))
		return err
	}

	//get the session rule
	rule, ok := p.sessions.Get(destInfo.AppID)
	if !ok {
		utils.LogError(p.logger, nil, "failed to fetch the session rule", zap.Any("AppID", destInfo.AppID))
		return err
	}

	var dstAddr string

	if destInfo.Version == 4 {
		dstAddr = fmt.Sprintf("%v:%v", util.ToIP4AddressStr(destInfo.IPv4Addr), destInfo.Port)
		p.logger.Debug("", zap.Any("DestIp4", destInfo.IPv4Addr), zap.Any("DestPort", destInfo.Port))
	} else if destInfo.Version == 6 {
		dstAddr = fmt.Sprintf("[%v]:%v", util.ToIPv6AddressStr(destInfo.IPv6Addr), destInfo.Port)
		p.logger.Debug("", zap.Any("DestIp6", destInfo.IPv6Addr), zap.Any("DestPort", destInfo.Port))
	}

	// This is used to handle the parser errors
	parserErrGrp, parserCtx := errgroup.WithContext(ctx)
	parserCtx = context.WithValue(parserCtx, models.ErrGroupKey, parserErrGrp)
	parserCtx = context.WithValue(parserCtx, models.ClientConnectionIDKey, fmt.Sprint(clientConnID))
	parserCtx = context.WithValue(parserCtx, models.DestConnectionIDKey, fmt.Sprint(destConnID))
	parserCtx, parserCtxCancel := context.WithCancel(parserCtx)
	defer func() {
		parserCtxCancel()

		err := srcConn.Close()
		if err != nil {
			utils.LogError(p.logger, err, "failed to close the source connection", zap.Any("clientConnID", clientConnID))
			return
		}

		if dstConn != nil {
			err = dstConn.Close()
			if err != nil {
				// Use string matching as a last resort to check for the specific error
				if !strings.Contains(err.Error(), "use of closed network connection") {
					// Log other errors
					utils.LogError(p.logger, err, "failed to close the destination connection")
				}
				return
			}
		}

		err = parserErrGrp.Wait()
		if err != nil {
			utils.LogError(p.logger, err, "failed to handle the parser cleanUp")
		}
	}()

	//check for global passthrough in test mode
	if !rule.OutgoingOptions.Mocking && rule.Mode == models.MODE_TEST {

		dstConn, err = net.Dial("tcp", dstAddr)
		if err != nil {
			utils.LogError(p.logger, err, "failed to dial the conn to destination server", zap.Any("proxy port", p.Port), zap.Any("server address", dstAddr))
			return err
		}

		err = p.globalPassThrough(parserCtx, srcConn, dstConn)
		if err != nil {
			utils.LogError(p.logger, err, "failed to handle the global pass through")
			return err
		}
		return nil
	}

	//checking for the destination port of "mysql"
	if destInfo.Port == 3306 {
		if rule.Mode != models.MODE_TEST {
			dstConn, err = net.Dial("tcp", dstAddr)
			if err != nil {
				utils.LogError(p.logger, err, "failed to dial the conn to destination server", zap.Any("proxy port", p.Port), zap.Any("server address", dstAddr))
				return err
			}
			// Record the outgoing message into a mock
			err := p.Integrations["mysql"].RecordOutgoing(parserCtx, srcConn, dstConn, rule.MC, rule.OutgoingOptions)
			if err != nil {
				utils.LogError(p.logger, err, "failed to record the outgoing message")
				return err
			}
			return nil
		}

		m, ok := p.MockManagers.Load(destInfo.AppID)
		if !ok {
			utils.LogError(p.logger, nil, "failed to fetch the mock manager", zap.Any("AppID", destInfo.AppID))
			return err
		}

		//mock the outgoing message
		err := p.Integrations["mysql"].MockOutgoing(parserCtx, srcConn, &integrations.ConditionalDstCfg{Addr: dstAddr}, m.(*MockManager), rule.OutgoingOptions)
		if err != nil {
			utils.LogError(p.logger, err, "failed to mock the outgoing message")
			return err
		}
		return nil
	}

	reader := bufio.NewReader(srcConn)
	initialData := make([]byte, 5)
	// reading the initial data from the client connection to determine if the connection is a TLS handshake
	testBuffer, err := reader.Peek(len(initialData))
	if err != nil {
		if err == io.EOF && len(testBuffer) == 0 {
			p.logger.Debug("received EOF, closing conn", zap.Any("connectionID", clientConnID), zap.Error(err))
			return nil
		}
		utils.LogError(p.logger, err, "failed to peek the request message in proxy", zap.Any("proxy port", p.Port))
		return err
	}

	multiReader := io.MultiReader(reader, srcConn)
	srcConn = &Conn{
		Conn:   srcConn,
		r:      multiReader,
		logger: p.logger,
	}

	isTLS := isTLSHandshake(testBuffer)
	if isTLS {
		srcConn, err = p.handleTLSConnection(srcConn)
		if err != nil {
			utils.LogError(p.logger, err, "failed to handle TLS conn")
			return err
		}
	}

	// attempt to read conn until buffer is either filled or conn is closed
	initialBuf, err := util.ReadInitialBuf(parserCtx, p.logger, srcConn)
	if err != nil {
		utils.LogError(p.logger, err, "failed to read the initial buffer")
		return err
	}

	//update the src connection to have the initial buffer
	srcConn = &Conn{
		Conn:   srcConn,
		r:      io.MultiReader(bytes.NewReader(initialBuf), srcConn),
		logger: p.logger,
	}

	clientID, ok := parserCtx.Value(models.ClientConnectionIDKey).(string)
	if !ok {
		utils.LogError(p.logger, err, "failed to fetch the client connection id")
		return err
	}
	destID, ok := parserCtx.Value(models.DestConnectionIDKey).(string)
	if !ok {
		utils.LogError(p.logger, err, "failed to fetch the destination connection id")
		return err
	}

	logger := p.logger.With(zap.Any("Client IP Address", srcConn.RemoteAddr().String()), zap.Any("Client ConnectionID", clientID), zap.Any("Destination IP Address", dstAddr), zap.Any("Destination ConnectionID", destID))
	dstCfg := &integrations.ConditionalDstCfg{
		Port: uint(destInfo.Port),
	}

	//make new connection to the destination server
	if isTLS {
		logger.Debug("the external call is tls-encrypted", zap.Any("isTLS", isTLS))
		cfg := &tls.Config{
			InsecureSkipVerify: true,
			ServerName:         dstURL,
		}

		addr := fmt.Sprintf("%v:%v", dstURL, destInfo.Port)
		if rule.Mode != models.MODE_TEST {
			dstConn, err = tls.Dial("tcp", addr, cfg)
			if err != nil {
				utils.LogError(logger, err, "failed to dial the conn to destination server", zap.Any("proxy port", p.Port), zap.Any("server address", dstAddr))
				return err
			}
		}

		dstCfg.TLSCfg = cfg
		dstCfg.Addr = addr

	} else {
		if rule.Mode != models.MODE_TEST {
			dstConn, err = net.Dial("tcp", dstAddr)
			if err != nil {
				utils.LogError(logger, err, "failed to dial the conn to destination server", zap.Any("proxy port", p.Port), zap.Any("server address", dstAddr))
				return err
			}
		}
		dstCfg.Addr = dstAddr
	}

	// get the mock manager for the current app
	m, ok := p.MockManagers.Load(destInfo.AppID)
	if !ok {
		utils.LogError(logger, err, "failed to fetch the mock manager", zap.Any("AppID", destInfo.AppID))
		return err
	}

	generic := true

	//Checking for all the parsers.
	for _, parser := range p.Integrations {
		if parser.MatchType(parserCtx, initialBuf) {
			if rule.Mode == models.MODE_RECORD {
				err := parser.RecordOutgoing(parserCtx, srcConn, dstConn, rule.MC, rule.OutgoingOptions)
				if err != nil {
					utils.LogError(logger, err, "failed to record the outgoing message")
					return err
				}
			} else {
				err := parser.MockOutgoing(parserCtx, srcConn, dstCfg, m.(*MockManager), rule.OutgoingOptions)
				if err != nil && err != io.EOF {
					utils.LogError(logger, err, "failed to mock the outgoing message")
					return err
				}
			}
			generic = false
		}
	}

	if generic {
		logger.Debug("The external dependency is not supported. Hence using generic parser")
		if rule.Mode == models.MODE_RECORD {
			err := p.Integrations["generic"].RecordOutgoing(parserCtx, srcConn, dstConn, rule.MC, rule.OutgoingOptions)
			if err != nil {
				utils.LogError(logger, err, "failed to record the outgoing message")
				return err
			}
		} else {
			err := p.Integrations["generic"].MockOutgoing(parserCtx, srcConn, dstCfg, m.(*MockManager), rule.OutgoingOptions)
			if err != nil {
				utils.LogError(logger, err, "failed to mock the outgoing message")
				return err
			}
		}
	}
	return nil
}

func (p *Proxy) StopProxyServer(ctx context.Context) {
	<-ctx.Done()

	p.logger.Info("stopping proxy server...")

	p.connMutex.Lock()
	for _, clientConn := range p.clientConnections {
		err := clientConn.Close()
		if err != nil {
			return
		}
	}
	p.connMutex.Unlock()

	if p.Listener != nil {
		err := p.Listener.Close()
		if err != nil {
			utils.LogError(p.logger, err, "failed to stop proxy server")
		}
	}

	// stop dns servers
	err := p.stopDNSServers(ctx)
	if err != nil {
		utils.LogError(p.logger, err, "failed to stop the dns servers")
		return
	}

	p.logger.Info("proxy stopped...")
}

func (p *Proxy) Record(_ context.Context, id uint64, mocks chan<- *models.Mock, opts models.OutgoingOptions) error {
	p.sessions.Set(id, &core.Session{
		ID:              id,
		Mode:            models.MODE_RECORD,
		MC:              mocks,
		OutgoingOptions: opts,
	})
	p.MockManagers.Store(id, NewMockManager(NewTreeDb(customComparator), NewTreeDb(customComparator), p.logger))

	////set the new proxy ip:port for a new session
	//err := p.setProxyIP(opts.DnsIPv4Addr, opts.DnsIPv6Addr)
	//if err != nil {
	//	return errors.New("failed to record the outgoing message")
	//}

	return nil
}

func (p *Proxy) Mock(_ context.Context, id uint64, opts models.OutgoingOptions) error {
	p.sessions.Set(id, &core.Session{
		ID:              id,
		Mode:            models.MODE_TEST,
		OutgoingOptions: opts,
	})
	p.MockManagers.Store(id, NewMockManager(NewTreeDb(customComparator), NewTreeDb(customComparator), p.logger))

	if !opts.Mocking {
		p.logger.Info("🔀 Mocking is disabled, the response will be fetched from the actual service")
	}

	if string(p.nsswitchData) == "" {
		// setup the nsswitch config to redirect the DNS queries to the proxy
		err := p.setupNsswitchConfig()
		if err != nil {
			utils.LogError(p.logger, err, "failed to setup nsswitch config")
			return errors.New("failed to mock the outgoing message")
		}
	}

	////set the new proxy ip:port for a new session
	//err := p.setProxyIP(opts.DnsIPv4Addr, opts.DnsIPv6Addr)
	//if err != nil {
	//	return errors.New("failed to mock the outgoing message")
	//}

	return nil
}

func (p *Proxy) SetMocks(_ context.Context, id uint64, filtered []*models.Mock, unFiltered []*models.Mock) error {
	//session, ok := p.sessions.Get(id)
	//if !ok {
	//	return fmt.Errorf("session not found")
	//}
	m, ok := p.MockManagers.Load(id)
	if ok {
		m.(*MockManager).SetFilteredMocks(filtered)
		m.(*MockManager).SetUnFilteredMocks(unFiltered)
	}
	return nil
}

// GetConsumedMocks returns the consumed filtered mocks for a given app id
func (p *Proxy) GetConsumedMocks(_ context.Context, id uint64) ([]string, error) {
	m, ok := p.MockManagers.Load(id)
	if !ok {
		return nil, fmt.Errorf("mock manager not found to get consumed filtered mocks")
	}
	return m.(*MockManager).GetConsumedMocks(), nil
}<|MERGE_RESOLUTION|>--- conflicted
+++ resolved
@@ -200,11 +200,8 @@
 		readyChan <- err
 		return err
 	}
+  
 	p.Listener = listener
-<<<<<<< HEAD
-
-=======
->>>>>>> 696d94b1
 	p.logger.Debug(fmt.Sprintf("Proxy server is listening on %s", fmt.Sprintf(":%v", listener.Addr())))
 	// Signal that the server is ready
 	readyChan <- nil
