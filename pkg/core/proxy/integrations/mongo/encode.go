--- conflicted
+++ resolved
@@ -16,19 +16,7 @@
 	"go.uber.org/zap"
 )
 
-<<<<<<< HEAD
-func encodeMongo(ctx context.Context, logger *zap.Logger, reqBuf []byte, clientConn, destConn net.Conn, mocks chan<- *models.Mock, _ models.OutgoingOptions) error {
-	//closing the destination conn
-	// defer func(destConn net.Conn) {
-	// 	err := destConn.Close()
-	// 	fmt.Println("closed the destination connection")
-	// 	if err != nil {
-	// 		utils.LogError(logger, err, "failed to close the destination connection")
-	// 	}
-	// }(destConn)
-=======
 func (m *Mongo) encodeMongo(ctx context.Context, logger *zap.Logger, reqBuf []byte, clientConn, destConn net.Conn, mocks chan<- *models.Mock, _ models.OutgoingOptions) error {
->>>>>>> 25a415b4
 
 	errCh := make(chan error, 1)
 
