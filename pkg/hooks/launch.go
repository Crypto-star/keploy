--- conflicted
+++ resolved
@@ -143,11 +143,7 @@
 
 func isDockerCmd(cmd string) bool {
 	// Parse the command and check if its docker cmd
-<<<<<<< HEAD
-	return true
-=======
 	return false
->>>>>>> eee4d4bf
 }
 
 func parseContainerName(cmd string) string {
