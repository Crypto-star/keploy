--- conflicted
+++ resolved
@@ -36,11 +36,7 @@
 	GrpcResp GrpcResp            `json:"grpcResp"`
 	GrpcReq  GrpcReq             `json:"grpcReq"`
 	Anchors  map[string][]string `json:"anchors"`
-<<<<<<< HEAD
-	Noise    map[string][]string            `json:"noise"`
-=======
 	Noise    map[string][]string `json:"noise"`
->>>>>>> 5152e179
 	Mocks    []*Mock             `json:"mocks"`
 	Type     string              `json:"type"`
 }