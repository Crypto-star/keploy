--- conflicted
+++ resolved
@@ -28,7 +28,6 @@
 	return res
 }
 
-<<<<<<< HEAD
 func InterfaceToString(val interface{}) string {
 	switch v := val.(type) {
 	case int:
@@ -45,11 +44,6 @@
 }
 
 func Match(exp, act string, noise map[string][]string, log *zap.Logger) (string, string, bool, error) {
-
-=======
-func Match(exp, act string, noise map[string][]string, log *zap.Logger) (string, string, bool, error) {
-
->>>>>>> db4fe5dc
 	expected, err := UnmarshallJson(exp, log)
 	if err != nil {
 		return exp, act, false, err
@@ -92,19 +86,11 @@
 	}
 	switch x.Kind() {
 	case reflect.Float64, reflect.String, reflect.Bool:
-<<<<<<< HEAD
 		regexArr, isNoisy := CheckStringExist(key, noiseMap)
 		if isNoisy && len(regexArr) != 0 {
 			isNoisy, _ = MatchesAnyRegex(InterfaceToString(actual), regexArr)
 		}
 		if expected != actual && !isNoisy {
-=======
-		_, ok := noiseMap[key]
-		if ok && len(noiseMap[key]) != 0 {
-			ok = MatchesAnyRegex(actual.(string), noiseMap[key])
-		}
-		if expected != actual && !ok {
->>>>>>> db4fe5dc
 			return false, nil
 		}
 
@@ -120,14 +106,7 @@
 				return false, nil
 			}
 			// remove the noisy key from both expected and actual JSON.
-<<<<<<< HEAD
 			if _, ok := CheckStringExist(prefix+k, noiseMap); ok {
-=======
-			if _, ok := noiseMap[prefix+k]; ok {
-				if len(noiseMap[prefix+k]) != 0 && !MatchesAnyRegex(val.(string), noiseMap[prefix+k]) {
-					continue
-				}
->>>>>>> db4fe5dc
 				delete(expMap, prefix+k)
 				delete(actMap, k)
 				continue
@@ -142,16 +121,8 @@
 		}
 
 	case reflect.Slice:
-<<<<<<< HEAD
 		if regexArr, isNoisy := CheckStringExist(key, noiseMap); isNoisy && len(regexArr) != 0 {
 			break;
-=======
-		if _, ok := noiseMap[key]; ok {
-			if len(noiseMap[key]) != 0 && !MatchesAnyRegex(actual.(string), noiseMap[key]) {
-				return false, nil
-			}
-			return true, nil
->>>>>>> db4fe5dc
 		}
 		expSlice := reflect.ValueOf(expected)
 		actSlice := reflect.ValueOf(actual)
