--- conflicted
+++ resolved
@@ -123,12 +123,8 @@
 	}
 	res, err := r.mockFS.ReadAll(ctx, testCasePath, mockPath)
 	if err != nil {
-<<<<<<< HEAD
 		r.log.Info(fmt.Sprintf("no testcases found in %s directory.", pkg.SanitiseInput(testCasePath)))
 		return nil, err
-=======
-		r.log.Info(fmt.Sprintf("testcases found in %s directory.", pkg.SanitiseInput(testCasePath)))
->>>>>>> 53a5c6ba
 	}
 	return res, err
 }
