--- conflicted
+++ resolved
@@ -245,16 +245,9 @@
 			lastIndex, ok := r.nextYamlIndex.tcsCount[v.AppID]
 			if !ok {
 				tcs, err := r.GetAll(ctx, v.CID, v.AppID, nil, nil, testCasePath, mockPath)
-<<<<<<< HEAD
 				if err == nil {
 					lastIndex = len(tcs)
 				}
-=======
-				if err != nil {
-					return nil, err
-				}
-				lastIndex = len(tcs)
->>>>>>> 94d4f640
 			}
 			r.nextYamlIndex.tcsCount[v.AppID] = lastIndex + 1
 			var (
@@ -287,10 +280,7 @@
 					URLParams:  v.HttpReq.URLParams,
 					Body:       v.HttpReq.Body,
 					Header:     grpcMock.ToMockHeader(v.HttpReq.Header),
-<<<<<<< HEAD
-=======
 					Form:       v.HttpReq.Form,
->>>>>>> 94d4f640
 				},
 				Response: models.MockHttpResp{
 					StatusCode:    int(v.HttpResp.StatusCode),
@@ -299,10 +289,7 @@
 					StatusMessage: v.HttpResp.StatusMessage,
 					ProtoMajor:    int(v.HttpReq.ProtoMajor),
 					ProtoMinor:    int(v.HttpReq.ProtoMinor),
-<<<<<<< HEAD
-=======
 					Binary:        v.HttpResp.Binary,
->>>>>>> 94d4f640
 				},
 				Objects: []models.Object{{
 					Type: "error",
