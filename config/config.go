// Package config provides configuration structures for the application.
package config

import (
	"errors"
	"fmt"
	"strings"
	"time"
)

type Config struct {
	Path                  string       `json:"path" yaml:"path" mapstructure:"path"`
	AppID                 uint64       `json:"appId" yaml:"appId" mapstructure:"appId"`
	AppName               string       `json:"appName" yaml:"appName" mapstructure:"appName"`
	Command               string       `json:"command" yaml:"command" mapstructure:"command"`
<<<<<<< HEAD
	Templatize            Templatize   `json:"templatize" yaml:"templatize" mapstructure:"templatize"`
=======
	CoverageCommand       string       `json:"-" yaml:"-" mapstructure:"-"`
>>>>>>> f0614200
	Port                  uint32       `json:"port" yaml:"port" mapstructure:"port"`
	DNSPort               uint32       `json:"dnsPort" yaml:"dnsPort" mapstructure:"dnsPort"`
	ProxyPort             uint32       `json:"proxyPort" yaml:"proxyPort" mapstructure:"proxyPort"`
	Debug                 bool         `json:"debug" yaml:"debug" mapstructure:"debug"`
	DisableTele           bool         `json:"disableTele" yaml:"disableTele" mapstructure:"disableTele"`
	DisableANSI           bool         `json:"disableANSI" yaml:"disableANSI" mapstructure:"disableANSI"`
	InDocker              bool         `json:"inDocker" yaml:"inDocker" mapstructure:"inDocker"`
	ContainerName         string       `json:"containerName" yaml:"containerName" mapstructure:"containerName"`
	NetworkName           string       `json:"networkName" yaml:"networkName" mapstructure:"networkName"`
	BuildDelay            uint64       `json:"buildDelay" yaml:"buildDelay" mapstructure:"buildDelay"`
	Test                  Test         `json:"test" yaml:"test" mapstructure:"test"`
	Record                Record       `json:"record" yaml:"record" mapstructure:"record"`
	Gen                   UtGen        `json:"gen" yaml:"gen" mapstructure:"gen"`
	Normalize             Normalize    `json:"normalize" yaml:"normalize" mapstructure:"normalize"`
	ReRecord              ReRecord     `json:"rerecord" yaml:"rerecord" mapstructure:"rerecord"`
	ConfigPath            string       `json:"configPath" yaml:"configPath" mapstructure:"configPath"`
	BypassRules           []BypassRule `json:"bypassRules" yaml:"bypassRules" mapstructure:"bypassRules"`
	EnableTesting         bool         `json:"enableTesting" yaml:"enableTesting" mapstructure:"enableTesting"`
	GenerateGithubActions bool         `json:"generateGithubActions" yaml:"generateGithubActions" mapstructure:"generateGithubActions"`
	KeployContainer       string       `json:"keployContainer" yaml:"keployContainer" mapstructure:"keployContainer"`
	KeployNetwork         string       `json:"keployNetwork" yaml:"keployNetwork" mapstructure:"keployNetwork"`
	CommandType           string       `json:"cmdType" yaml:"cmdType" mapstructure:"cmdType"`
}

type UtGen struct {
	SourceFilePath     string  `json:"sourceFilePath" yaml:"sourceFilePath" mapstructure:"sourceFilePath"`
	TestFilePath       string  `json:"testFilePath" yaml:"testFilePath" mapstructure:"testFilePath"`
	CoverageReportPath string  `json:"coverageReportPath" yaml:"coverageReportPath" mapstructure:"coverageReportPath"`
	TestCommand        string  `json:"testCommand" yaml:"testCommand" mapstructure:"testCommand"`
	CoverageFormat     string  `json:"coverageFormat" yaml:"coverageFormat" mapstructure:"coverageFormat"`
	DesiredCoverage    float64 `json:"expectedCoverage" yaml:"expectedCoverage" mapstructure:"expectedCoverage"`
	MaxIterations      int     `json:"maxIterations" yaml:"maxIterations" mapstructure:"maxIterations"`
	TestDir            string  `json:"testDir" yaml:"testDir" mapstructure:"testDir"`
	APIBaseURL         string  `json:"llmBaseUrl" yaml:"llmBaseUrl" mapstructure:"llmBaseUrl"`
	Model              string  `json:"model" yaml:"model" mapstructure:"model"`
	APIVersion         string  `json:"llmApiVersion" yaml:"llmApiVersion" mapstructure:"llmApiVersion"`
}
type Templatize struct {
	TestSets []string `json:"testSets" yaml:"testSets" mapstructure:"testSets"`
}

type Record struct {
	Filters     []Filter      `json:"filters" yaml:"filters" mapstructure:"filters"`
	RecordTimer time.Duration `json:"recordTimer" yaml:"recordTimer" mapstructure:"recordTimer"`
}

type ReRecord struct {
	SelectedTests []string `json:"selectedTests" yaml:"selectedTests" mapstructure:"selectedTests"`
	Filters       []Filter `json:"filters" yaml:"filters" mapstructure:"filters"`
}

type Normalize struct {
	SelectedTests []SelectedTests `json:"selectedTests" yaml:"selectedTests" mapstructure:"selectedTests"`
	TestRun       string          `json:"testReport" yaml:"testReport" mapstructure:"testReport"`
}

type BypassRule struct {
	Path string `json:"path" yaml:"path" mapstructure:"path"`
	Host string `json:"host" yaml:"host" mapstructure:"host"`
	Port uint   `json:"port" yaml:"port" mapstructure:"port"`
}

type Filter struct {
	BypassRule `mapstructure:",squash"`
	URLMethods []string          `json:"urlMethods" yaml:"urlMethods" mapstructure:"urlMethods"`
	Headers    map[string]string `json:"headers" yaml:"headers" mapstructure:"headers"`
}

type Test struct {
	SelectedTests      map[string][]string `json:"selectedTests" yaml:"selectedTests" mapstructure:"selectedTests"`
	GlobalNoise        Globalnoise         `json:"globalNoise" yaml:"globalNoise" mapstructure:"globalNoise"`
	Delay              uint64              `json:"delay" yaml:"delay" mapstructure:"delay"`
	APITimeout         uint64              `json:"apiTimeout" yaml:"apiTimeout" mapstructure:"apiTimeout"`
	SkipCoverage       bool                `json:"skipCoverage" yaml:"skipCoverage" mapstructure:"skipCoverage"`                   // boolean to capture the coverage in test
	CoverageReportPath string              `json:"coverageReportPath" yaml:"coverageReportPath" mapstructure:"coverageReportPath"` // directory path to store the coverage files
	IgnoreOrdering     bool                `json:"ignoreOrdering" yaml:"ignoreOrdering" mapstructure:"ignoreOrdering"`
	MongoPassword      string              `json:"mongoPassword" yaml:"mongoPassword" mapstructure:"mongoPassword"`
	Language           Language            `json:"language" yaml:"language" mapstructure:"language"`
	RemoveUnusedMocks  bool                `json:"removeUnusedMocks" yaml:"removeUnusedMocks" mapstructure:"removeUnusedMocks"`
	FallBackOnMiss     bool                `json:"fallBackOnMiss" yaml:"fallBackOnMiss" mapstructure:"fallBackOnMiss"`
	JacocoAgentPath    string              `json:"jacocoAgentPath" yaml:"jacocoAgentPath" mapstructure:"jacocoAgentPath"`
	BasePath           string              `json:"basePath" yaml:"basePath" mapstructure:"basePath"`
	Mocking            bool                `json:"mocking" yaml:"mocking" mapstructure:"mocking"`
	UpdateTemp         bool                `json:"updateTemp" yaml:"updateTemp" mapstructure:"updateTemp"`
}

type Language string

// String is used both by fmt.Print and by Cobra in help text
func (e *Language) String() string {
	return string(*e)
}

// Set must have pointer receiver so it doesn't change the value of a copy
func (e *Language) Set(v string) error {
	switch v {
	case "go", "java", "python", "javascript":
		*e = Language(v)
		return nil
	default:
		return errors.New(`must be one of "go", "java", "python" or "javascript"`)
	}
}

// Type is only used in help text
func (e *Language) Type() string {
	return "myEnum"
}

type Globalnoise struct {
	Global   GlobalNoise  `json:"global" yaml:"global" mapstructure:"global"`
	Testsets TestsetNoise `json:"test-sets" yaml:"test-sets" mapstructure:"test-sets"`
}

type SelectedTests struct {
	TestSet string   `json:"testSet" yaml:"testSet" mapstructure:"testSet"`
	Tests   []string `json:"tests" yaml:"tests" mapstructure:"tests"`
}

type (
	Noise        map[string][]string
	GlobalNoise  map[string]map[string][]string
	TestsetNoise map[string]map[string]map[string][]string
)

func SetByPassPorts(conf *Config, ports []uint) {
	for _, port := range ports {
		conf.BypassRules = append(conf.BypassRules, BypassRule{
			Path: "",
			Host: "",
			Port: port,
		})
	}
}

func GetByPassPorts(conf *Config) []uint {
	var ports []uint
	for _, rule := range conf.BypassRules {
		ports = append(ports, rule.Port)
	}
	return ports
}

func SetSelectedTests(conf *Config, testSets []string) {
	if conf.Test.SelectedTests == nil {
		conf.Test.SelectedTests = make(map[string][]string)
	}

	for _, testSet := range testSets {
		conf.Test.SelectedTests[testSet] = []string{}
	}
}

func SetSelectedTestsNormalize(conf *Config, value string) error {
	testSets := strings.FieldsFunc(value, func(r rune) bool {
		return r == ',' || r == ' '
	})
	var tests []SelectedTests
	if len(testSets) == 0 {
		conf.Normalize.SelectedTests = tests
		return nil
	}
	for _, ts := range testSets {
		parts := strings.Split(ts, ":")
		if len(parts) != 2 {
			return fmt.Errorf("invalid format: %s", ts)
		}
		testCases := strings.Split(parts[1], " ")
		tests = append(tests, SelectedTests{
			TestSet: parts[0],
			Tests:   testCases,
		})
	}
	conf.Normalize.SelectedTests = tests
	return nil
}<|MERGE_RESOLUTION|>--- conflicted
+++ resolved
@@ -13,11 +13,8 @@
 	AppID                 uint64       `json:"appId" yaml:"appId" mapstructure:"appId"`
 	AppName               string       `json:"appName" yaml:"appName" mapstructure:"appName"`
 	Command               string       `json:"command" yaml:"command" mapstructure:"command"`
-<<<<<<< HEAD
 	Templatize            Templatize   `json:"templatize" yaml:"templatize" mapstructure:"templatize"`
-=======
 	CoverageCommand       string       `json:"-" yaml:"-" mapstructure:"-"`
->>>>>>> f0614200
 	Port                  uint32       `json:"port" yaml:"port" mapstructure:"port"`
 	DNSPort               uint32       `json:"dnsPort" yaml:"dnsPort" mapstructure:"dnsPort"`
 	ProxyPort             uint32       `json:"proxyPort" yaml:"proxyPort" mapstructure:"proxyPort"`
