--- conflicted
+++ resolved
@@ -2,12 +2,8 @@
 record:
   path: ""
   command: ""
-<<<<<<< HEAD
   proxyport: 0
-  containerName: "" 
-=======
   containerName: ""
->>>>>>> 25010341
   networkName: ""
   delay: 5
   passThroughPorts: []
@@ -18,14 +14,11 @@
   containerName: ""
   networkName: ""
   testSets: []
-<<<<<<< HEAD
   noise: |
     {
       "body": {},
       "header": {}
     }
-=======
->>>>>>> 25010341
   delay: 5
   apiTimeout: 5
   passThroughPorts: []