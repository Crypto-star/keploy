--- conflicted
+++ resolved
@@ -83,9 +83,6 @@
 done
 
 # Start keploy in test mode.
-<<<<<<< HEAD
-sudo -E env PATH=$PATH ./../../../keployv2 test -c 'java -jar target/spring-petclinic-rest-3.0.2.jar' --delay 20 --generateGithubActions=false
-=======
 sudo -E env PATH=$PATH ./../../../keployv2 test -c 'java -jar target/spring-petclinic-rest-3.0.2.jar' --delay 20 --generateGithubActions=false &> test_logs.txt
 if grep "ERROR" "test_logs.txt"; then
     echo "Error found in pipeline..."
@@ -99,7 +96,6 @@
 fi
 
 all_passed=true
->>>>>>> 47f4cc01
 
 # Get the test results from the testReport file.
 for i in {0..1}
