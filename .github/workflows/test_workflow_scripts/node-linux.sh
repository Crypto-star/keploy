#!/bin/bash

# Load test scripts and start MongoDB container
source ./../../.github/workflows/test_workflow_scripts/test-iid.sh
docker run --name mongoDb --rm -p 27017:27017 -d mongo

# Prepare environment
npm install
sed -i "s/mongoDb:27017/localhost:27017/" "src/db/connection.js"
rm -rf keploy/

send_request(){
    sleep 10
    app_started=false
    while [ "$app_started" = false ]; do
        if curl -X GET http://localhost:8000/students; then
            app_started=true
        fi
        sleep 3 # wait for 3 seconds before checking again.
    done
    echo "App started"
    # Start making curl calls to record the testcases and mocks.
    curl --request POST --url http://localhost:8000/students --header 'content-type: application/json' --data '{"name":"John Doe","email":"john@xyiz.com","phone":"0123456799"}'
    curl --request POST --url http://localhost:8000/students --header 'content-type: application/json' --data '{"name":"Alice Green","email":"green@alice.com","phone":"3939201584"}'
    curl -X GET http://localhost:8000/students
    # Wait for 10 seconds for keploy to record the tcs and mocks.
    sleep 10
    pid=$(pgrep keploy)
    echo "$pid Keploy PID" 
    echo "Killing keploy"
    sudo kill $pid
}

# Record and test sessions in a loop
for i in {1..2}; do
    app_name="nodeApp_${i}"
    send_request &
    sudo -E env PATH=$PATH ./../../keployv2 record -c 'npm start' --generateGithubActions=false &> "${app_name}.txt"
    if grep "ERROR" "${app_name}.txt"; then
        echo "Error found in pipeline..."
        cat "${app_name}.txt"
        exit 1
    fi
    if grep "WARNING: DATA RACE" "${app_name}.txt"; then
        echo "Race condition detected in recording, stopping pipeline..."
        cat "${app_name}.txt"
        exit 1
    fi
    sleep 5
    wait
    echo "Recorded test case and mocks for iteration ${i}"
done

# Test modes and result checking
sudo -E env PATH=$PATH ./../../keployv2 test -c 'npm start' --delay 10 --generateGithubActions=false &> test_logs1.txt

if grep "ERROR" "test_logs1.txt"; then
    echo "Error found in pipeline..."
    cat "test_logs1.txt"
    exit 1
fi
if grep "WARNING: DATA RACE" "test_logs1.txt"; then
    echo "Race condition detected in test, stopping pipeline..."
    cat "test_logs1.txt"
    exit 1
fi

sudo -E env PATH=$PATH ./../../keployv2 test -c 'npm start' --delay 10 --testsets test-set-0 --generateGithubActions=false &> test_logs2.txt
if grep "ERROR" "test_logs2.txt"; then
    echo "Error found in pipeline..."
    cat "test_logs2.txt"
    exit 1
fi
if grep "WARNING: DATA RACE" "test_logs2.txt"; then
    echo "Race condition detected in test, stopping pipeline..."
    cat "test_logs2.txt"
    exit 1
fi

sudo -E env PATH=$PATH ./../../keployv2 config --generate

sed -i 's/selectedTests: {}/selectedTests: {"test-set-0": ["test-1", "test-2"]}/' "./keploy.yml"

sudo -E env PATH=$PATH ./../../keployv2 test -c 'npm start' --apiTimeout 30 --delay 10 --generateGithubActions=false &> test_logs3.txt
if grep "ERROR" "test_logs3.txt"; then
    echo "Error found in pipeline..."
    cat "test_logs3.txt"
    exit 1
fi
if grep "WARNING: DATA RACE" "test_logs3.txt"; then
    echo "Race condition detected in test, stopping pipeline..."
    cat "test_logs3.txt"
    exit 1
fi

all_passed=true

for i in {0..2}
do
    report_file="./keploy/reports/test-run-$i/test-set-0-report.yaml"
    # Extract the test status
    test_status=$(grep 'status:' "$report_file" | head -n 1 | awk '{print $2}')

    # Print the status for debugging
    echo "Test status for test-set-$i: $test_status"

    # Check if any test set did not pass
    if [ "$test_status" != "PASSED" ]; then
        all_passed=false
        echo "Test-set-$i did not pass."
        cat "test_logs${i+1}.txt"
        break # Exit the loop early as all tests need to pass
    fi
done

<<<<<<< HEAD
# Start keploy in test mode.
sudo -E env PATH=$PATH ./../../keployv2 test -c 'npm start' --delay 10 --generateGithubActions=false 

# sudo -E env PATH=$PATH ./../../keployv2 test -c "npm test" --delay 5 --coverage

sudo -E env PATH=$PATH ./../../keployv2 test -c 'npm start' --delay 10 --testsets test-set-0 --generateGithubActions=false 

# Update the global noise to ts.
config_file="./keploy.yml"
sed -i 's/selectedTests: {}/selectedTests: {"test-set-0": ["test-1", "test-2"]}/' "$config_file"

sudo -E env PATH=$PATH ./../../keployv2 test -c 'npm start' --apiTimeout 30 --delay 10 --generateGithubActions=false 

# Get the test results from the testReport file.
report_file="./keploy/reports/test-run-0/test-set-0-report.yaml"
test_status1=$(grep 'status:' "$report_file" | head -n 1 | awk '{print $2}')
report_file2="./keploy/reports/test-run-0/test-set-1-report.yaml"
test_status2=$(grep 'status:' "$report_file2" | head -n 1 | awk '{print $2}')
# report_file3="./keploy/reports/test-run-1/report-1.yaml"
# test_status3=$(grep 'status:' "$report_file3" | head -n 1 | awk '{print $2}')
# report_file4="./keploy/reports/test-run-1/report-2.yaml"
# test_status4=$(grep 'status:' "$report_file4" | head -n 1 | awk '{print $2}')
report_file5="./keploy/reports/test-run-1/test-set-0-report.yaml"
test_status5=$(grep 'status:' "$report_file5" | head -n 1 | awk '{print $2}')
report_file6="./keploy/reports/test-run-2/test-set-0-report.yaml"
test_status6=$(grep 'status:' "$report_file6" | head -n 1 | awk '{print $2}')
test_total6=$(grep 'total:' "$report_file6" | head -n 1 | awk '{print $2}')
test_failure=$(grep 'failure:' "$report_file6" | head -n 1 | awk '{print $2}')

# Return the exit code according to the status.
# if [ "$test_status1" = "PASSED" ] && [ "$test_status2" = "PASSED" ] && [ "$test_status3" = "PASSED" ] && [ "$test_status4" = "PASSED" ] && [ "$test_status5" = "PASSED" ] && [ "$test_status6" = "PASSED" ] && [ "$test_total6" = "2" ] && [ "$test_failure" = "0" ]; then
#     exit 0
# else
#     exit 1
# fi
if [ "$test_status1" = "PASSED" ] && [ "$test_status2" = "PASSED" ]  && [ "$test_status5" = "PASSED" ] && [ "$test_status6" = "PASSED" ] && [ "$test_total6" = "2" ] && [ "$test_failure" = "0" ]; then
=======

# Check the overall test status and exit accordingly
if [ "$all_passed" = true ]; then
    report_file="./keploy/reports/test-run-0/test-set-1-report.yaml"
    test_status=$(grep 'status:' "$report_file" | head -n 1 | awk '{print $2}')

    # Print the status for debugging
    echo "Test status for test-set-0: $test_status"

    # Check if any test set did not pass
    if [ "$test_status" != "PASSED" ]; then
        all_passed=false
        echo "Test-set-1 did not pass."
        cat "test_logs1.txt"
        exit 1
    fi
    echo "All tests passed"
>>>>>>> 47f4cc01
    exit 0
else
    exit 1
fi<|MERGE_RESOLUTION|>--- conflicted
+++ resolved
@@ -113,45 +113,6 @@
     fi
 done
 
-<<<<<<< HEAD
-# Start keploy in test mode.
-sudo -E env PATH=$PATH ./../../keployv2 test -c 'npm start' --delay 10 --generateGithubActions=false 
-
-# sudo -E env PATH=$PATH ./../../keployv2 test -c "npm test" --delay 5 --coverage
-
-sudo -E env PATH=$PATH ./../../keployv2 test -c 'npm start' --delay 10 --testsets test-set-0 --generateGithubActions=false 
-
-# Update the global noise to ts.
-config_file="./keploy.yml"
-sed -i 's/selectedTests: {}/selectedTests: {"test-set-0": ["test-1", "test-2"]}/' "$config_file"
-
-sudo -E env PATH=$PATH ./../../keployv2 test -c 'npm start' --apiTimeout 30 --delay 10 --generateGithubActions=false 
-
-# Get the test results from the testReport file.
-report_file="./keploy/reports/test-run-0/test-set-0-report.yaml"
-test_status1=$(grep 'status:' "$report_file" | head -n 1 | awk '{print $2}')
-report_file2="./keploy/reports/test-run-0/test-set-1-report.yaml"
-test_status2=$(grep 'status:' "$report_file2" | head -n 1 | awk '{print $2}')
-# report_file3="./keploy/reports/test-run-1/report-1.yaml"
-# test_status3=$(grep 'status:' "$report_file3" | head -n 1 | awk '{print $2}')
-# report_file4="./keploy/reports/test-run-1/report-2.yaml"
-# test_status4=$(grep 'status:' "$report_file4" | head -n 1 | awk '{print $2}')
-report_file5="./keploy/reports/test-run-1/test-set-0-report.yaml"
-test_status5=$(grep 'status:' "$report_file5" | head -n 1 | awk '{print $2}')
-report_file6="./keploy/reports/test-run-2/test-set-0-report.yaml"
-test_status6=$(grep 'status:' "$report_file6" | head -n 1 | awk '{print $2}')
-test_total6=$(grep 'total:' "$report_file6" | head -n 1 | awk '{print $2}')
-test_failure=$(grep 'failure:' "$report_file6" | head -n 1 | awk '{print $2}')
-
-# Return the exit code according to the status.
-# if [ "$test_status1" = "PASSED" ] && [ "$test_status2" = "PASSED" ] && [ "$test_status3" = "PASSED" ] && [ "$test_status4" = "PASSED" ] && [ "$test_status5" = "PASSED" ] && [ "$test_status6" = "PASSED" ] && [ "$test_total6" = "2" ] && [ "$test_failure" = "0" ]; then
-#     exit 0
-# else
-#     exit 1
-# fi
-if [ "$test_status1" = "PASSED" ] && [ "$test_status2" = "PASSED" ]  && [ "$test_status5" = "PASSED" ] && [ "$test_status6" = "PASSED" ] && [ "$test_total6" = "2" ] && [ "$test_failure" = "0" ]; then
-=======
-
 # Check the overall test status and exit accordingly
 if [ "$all_passed" = true ]; then
     report_file="./keploy/reports/test-run-0/test-set-1-report.yaml"
@@ -168,7 +129,6 @@
         exit 1
     fi
     echo "All tests passed"
->>>>>>> 47f4cc01
     exit 0
 else
     exit 1
