--- conflicted
+++ resolved
@@ -72,40 +72,6 @@
         exit 1
     fi
     sleep 5
-
-<<<<<<< HEAD
-# Start making curl calls to record the testcases and mocks.
-curl --request POST \
---url http://localhost:8000/students \
-   --header 'content-type: application/json' \
-   --data '{
-    "name":"John Do",
-    "email":"john@xyiz.com",
-    "phone":"0123456799"
-    }'
-
-curl --request POST \
---url http://localhost:8000/students \
-   --header 'content-type: application/json' \
-   --data '{
-    "name":"Alice Green",
-    "email":"green@alice.com",
-    "phone":"3939201584"
-    }'
-
-curl -X GET http://localhost:8000/students
-
-# Wait for 5 seconds for keploy to record the tcs and mocks.
-sleep 5
-
-# Stop keploy.
-docker stop keploy-v2
-docker stop nodeMongoApp
-done
-
-# Start keploy in test mode.
-sudo -E env PATH=$PATH ./../../keployv2 test -c "docker run -p 8000:8000 --name nodeMongoApp --network keploy-network node-app:1.0" --containerName nodeMongoApp --apiTimeout 30 --delay 30 --generateGithubActions=false
-=======
     echo "Recorded test case and mocks for iteration ${i}"
 done
 
@@ -132,7 +98,6 @@
 
     # Extract the test status
     test_status=$(grep 'status:' "$report_file" | head -n 1 | awk '{print $2}')
->>>>>>> 47f4cc01
 
     # Print the status for debugging
     echo "Test status for test-set-$i: $test_status"
