package grpcserver

// this will be the server file for the grpc connection

import (
	"context"
	"errors"
	"fmt"
	"net"
	"path/filepath"

	"strconv"
	"time"

	"github.com/google/uuid"
	"go.keploy.io/server/graph"
	mock2 "go.keploy.io/server/grpc/mock"
	proto "go.keploy.io/server/grpc/regression"
	"go.keploy.io/server/grpc/utils"
	"go.keploy.io/server/pkg/models"
	"go.keploy.io/server/pkg/service/mock"
	regression2 "go.keploy.io/server/pkg/service/regression"
	"go.keploy.io/server/pkg/service/run"
	"go.uber.org/zap"
	"google.golang.org/grpc"
	"google.golang.org/grpc/reflection"
)

type Server struct {
	logger     *zap.Logger
	TestExport bool
	svc        regression2.Service
	run        run.Service
	mock       mock.Service
	proto.UnimplementedRegressionServiceServer
}

func New(logger *zap.Logger, svc regression2.Service, run run.Service, m mock.Service, listener net.Listener, testExport bool) error {

	// create an instance for grpc server
	srv := grpc.NewServer()
	proto.RegisterRegressionServiceServer(srv, &Server{logger: logger, svc: svc, run: run, mock: m, TestExport: testExport})
	reflection.Register(srv)
	err := srv.Serve(listener)
	return err

}

func (srv *Server) StartMocking(ctx context.Context, request *proto.StartMockReq) (*proto.StartMockResp, error) {
	if request.Mode == "test" {
		return &proto.StartMockResp{
			Exists: false,
		}, nil
	}
	exists := srv.mock.FileExists(ctx, request.Path)
	if exists {
		srv.logger.Error(fmt.Sprint("❌ Yaml file already exists with mock name: ", filepath.Base(request.Path)))
	}
	return &proto.StartMockResp{
		Exists: exists,
	}, nil
}

func (srv *Server) PutMock(ctx context.Context, request *proto.PutMockReq) (*proto.PutMockResp, error) {
	// writes to yaml file
	err := srv.mock.Put(ctx, request.Path, mock2.Encode(request.Mock, srv.logger), request.Mock.Spec.Metadata)
	if err != nil {
		return &proto.PutMockResp{}, err
	}
	return &proto.PutMockResp{Inserted: 1}, nil
}

func (srv *Server) GetMocks(ctx context.Context, request *proto.GetMockReq) (*proto.GetMockResp, error) {
	// reads the mocks from yaml file
	mocks, err := srv.mock.GetAll(ctx, request.Path, request.Name)
	if err != nil {
		return &proto.GetMockResp{}, err
	}
	resp := &proto.GetMockResp{
		Mocks: mock2.Decode(mocks, srv.logger),
	}
	return resp, nil
}

func (srv *Server) End(ctx context.Context, request *proto.EndRequest) (*proto.EndResponse, error) {
	stat := run.TestRunStatusFailed
	id := request.Id
	if request.Status == "true" {
		stat = run.TestRunStatusPassed
	}
	now := time.Now().Unix()
	err := srv.run.Put(ctx, run.TestRun{
		ID:      id,
		Updated: now,
		Status:  stat,
	})
	if err != nil {
		return &proto.EndResponse{Message: err.Error()}, nil
	}
	return &proto.EndResponse{Message: "OK"}, nil
}

func (srv *Server) Start(ctx context.Context, request *proto.StartRequest) (*proto.StartResponse, error) {
	t := request.Total
	total, err := strconv.Atoi(t)
	if err != nil {
		return nil, err
	}
	app := request.App
	if app == "" {
		return nil, errors.New("app is required in request")
	}
	id := uuid.New().String()
	now := time.Now().Unix()
	err = srv.run.Put(ctx, run.TestRun{
		ID:      id,
		Created: now,
		Updated: now,
		Status:  run.TestRunStatusRunning,
		CID:     graph.DEFAULT_COMPANY,
		App:     app,
		User:    graph.DEFAULT_USER,
		Total:   total,
	})
	if err != nil {
		return nil, err
	}
	return &proto.StartResponse{Id: id}, nil
}

func getProtoMap(m map[string][]string) map[string]*proto.StrArr {
	res := map[string]*proto.StrArr{}
	for k, v := range m {
		arr := &proto.StrArr{}
		arr.Value = append(arr.Value, v...)
		res[k] = arr
	}
	return res
}
func getProtoTC(tcs models.TestCase) (*proto.TestCase, error) {
	reqHeader := getProtoMap(map[string][]string(tcs.HttpReq.Header))
	respHeader := getProtoMap(map[string][]string(tcs.HttpResp.Header))
	deps := []*proto.Dependency{}
	allKeys := getProtoMap(map[string][]string(tcs.AllKeys))
	anchors := getProtoMap(map[string][]string(tcs.Anchors))
	for _, j := range tcs.Deps {
		data := []*proto.DataBytes{}
		for _, k := range j.Data {
			data = append(data, &proto.DataBytes{
				Bin: k,
			})
		}
		deps = append(deps, &proto.Dependency{
			Name: j.Name,
			Type: string(j.Type),
			Meta: j.Meta,
			Data: data,
		})
	}
	ptcs := &proto.TestCase{
		Id:       tcs.ID,
		Created:  tcs.Created,
		Updated:  tcs.Updated,
		Captured: tcs.Captured,
		CID:      tcs.CID,
		AppID:    tcs.AppID,
		URI:      tcs.URI,
		HttpReq: &proto.HttpReq{
			Method:     string(tcs.HttpReq.Method),
			ProtoMajor: int64(tcs.HttpReq.ProtoMajor),
			ProtoMinor: int64(tcs.HttpReq.ProtoMinor),
			URL:        tcs.HttpReq.URL,
			URLParams:  tcs.HttpReq.URLParams,
			Header:     reqHeader,
			Body:       tcs.HttpReq.Body,
		},
		HttpResp: &proto.HttpResp{
			StatusCode: int64(tcs.HttpResp.StatusCode),
			Header:     respHeader,
			Body:       tcs.HttpResp.Body,
		},
		Deps:    deps,
		AllKeys: allKeys,
		Anchors: anchors,
		Noise:   tcs.Noise,
	}
	return ptcs, nil
}

func (srv *Server) GetTC(ctx context.Context, request *proto.GetTCRequest) (*proto.TestCase, error) {
	id := request.Id
	app := request.App
	// print(tcs)
	tcs, err := srv.svc.Get(ctx, graph.DEFAULT_COMPANY, app, id)
	if err != nil {
		return nil, err
	}
	ptcs, err := getProtoTC(tcs)
	if err != nil {
		return nil, err
	}
	return ptcs, nil
}

func (srv *Server) GetTCS(ctx context.Context, request *proto.GetTCSRequest) (*proto.GetTCSResponse, error) {
	app := request.App
	if app == "" {
		return nil, errors.New("app is required in request")
	}
	offsetStr := request.Offset
	limitStr := request.Limit
	var (
		offset int
		limit  int
		err    error
		tcs    []models.TestCase
		eof    bool
	)
	if offsetStr != "" {
		offset, err = strconv.Atoi(offsetStr)
		if err != nil {
			srv.logger.Error("request for fetching testcases in converting offset to integer")
		}
	}
	if limitStr != "" {
		limit, err = strconv.Atoi(limitStr)
		if err != nil {
			srv.logger.Error("request for fetching testcases in converting limit to integer")
		}
	}

	switch srv.TestExport {
	case false:
		tcs, err = srv.svc.GetAll(ctx, graph.DEFAULT_COMPANY, app, &offset, &limit)
		if err != nil {
			return nil, err
		}
	case true:
		tcs, err = srv.svc.ReadTCS(ctx, request.TestCasePath, request.MockPath)
		if err != nil {
			return nil, err
		}
		eof = true
	}
	var ptcs []*proto.TestCase
	for i := 0; i < len(tcs); i++ {
		ptc, err := getProtoTC(tcs[i])
		if err != nil {
			return nil, err
		}
		ptcs = append(ptcs, ptc)
	}
	return &proto.GetTCSResponse{Tcs: ptcs, Eof: eof}, nil
}

func GetHttpHeader(m map[string]*proto.StrArr) map[string][]string {
	res := map[string][]string{}
	for k, v := range m {
		res[k] = v.Value
	}
	return res
}

func (srv *Server) PostTC(ctx context.Context, request *proto.TestCaseReq) (*proto.PostTCResponse, error) {
	if srv.TestExport {
		var (
			id = uuid.New().String()
			tc = []models.Mock{{
				Version: string(models.V1_BETA1),
				Kind:    string(models.HTTP_EXPORT),
				Name:    id,
			}}
			mocks = []string{}
		)
		for i, j := range request.Mocks {
			tc = append(tc, mock2.Encode(j, srv.logger))
			m := id + "-" + strconv.Itoa(i)
			tc[len(tc)-1].Name = m
			mocks = append(mocks, m)
		}
		tc[0].Spec.Encode(&models.HttpSpec{
			// Metadata: , TODO: What should be here
<<<<<<< HEAD
			Captured: strconv.Itoa(int(request.Captured)),
=======
			Created: request.Captured,
>>>>>>> 97c70391
			Request: models.HttpReq{
				Method:     models.Method(request.HttpReq.Method),
				ProtoMajor: int(request.HttpReq.ProtoMajor),
				ProtoMinor: int(request.HttpReq.ProtoMinor),
				URL:        request.HttpReq.URL,
				URLParams:  request.HttpReq.URLParams,
				Body:       request.HttpReq.Body,
				Header:     utils.GetHttpHeader(request.HttpReq.Header),
			},
			Response: models.HttpResp{
				StatusCode: int(request.HttpResp.StatusCode),
				Body:       request.HttpResp.Body,
				Header:     utils.GetHttpHeader(request.HttpResp.Header),
			},
			Objects: mock2.ToModelObjects([]*proto.Mock_Object{{ // TODO: remove this. after making range check in go-sdk http interceptor logic check cause there 0th index is picked up directly. ELse it will panic
				Type: "error",
				Data: []byte{},
			}}),
			Mocks: mocks,
			Assertions: map[string][]string{
				"noise": {}, // TODO: it should be popuplated after denoise
			},
		})
		inserted, err := srv.svc.WriteTC(ctx, tc, request.TestCasePath, request.MockPath)
		if err != nil {
			srv.logger.Error("error writing testcase to yaml file", zap.Error(err))
			return nil, err
		}

		return &proto.PostTCResponse{
			TcsId: map[string]string{"id": inserted[0]},
		}, nil
	}
	deps := []models.Dependency{}
	for _, j := range request.Dependency {
		data := [][]byte{}
		for _, k := range j.Data {
			data = append(data, k.Bin)
		}
		deps = append(deps, models.Dependency{
			Name: j.Name,
			Type: models.DependencyType(j.Type),
			Meta: j.Meta,
			Data: data,
		})
	}
	now := time.Now().UTC().Unix()
	inserted, err := srv.svc.Put(ctx, graph.DEFAULT_COMPANY, []models.TestCase{{
		ID:       uuid.New().String(),
		Created:  now,
		Updated:  now,
		Captured: request.Captured,
		URI:      request.URI,
		AppID:    request.AppID,
		HttpReq: models.HttpReq{
			Method:     models.Method(request.HttpReq.Method),
			ProtoMajor: int(request.HttpReq.ProtoMajor),
			ProtoMinor: int(request.HttpReq.ProtoMinor),
			URL:        request.HttpReq.URL,
			URLParams:  request.HttpReq.URLParams,
			Body:       request.HttpReq.Body,
			Header:     utils.GetHttpHeader(request.HttpReq.Header),
		},
		HttpResp: models.HttpResp{
			StatusCode: int(request.HttpResp.StatusCode),
			Body:       request.HttpResp.Body,
			Header:     utils.GetHttpHeader(request.HttpResp.Header),
		},
		Deps: deps,
	}})
	if err != nil {
		srv.logger.Error("error putting testcase", zap.Error(err))
		return nil, err
	}
	if len(inserted) == 0 {
		srv.logger.Error("unknown failure while inserting testcase")
		return nil, err
	}
	return &proto.PostTCResponse{
		TcsId: map[string]string{"id": inserted[0]},
	}, nil
}

func (srv *Server) DeNoise(ctx context.Context, request *proto.TestReq) (*proto.DeNoiseResponse, error) {
	err := srv.svc.DeNoise(ctx, graph.DEFAULT_COMPANY, request.ID, request.AppID, request.Resp.Body, utils.GetStringMap(request.Resp.Header), request.TestCasePath)
	if err != nil {
		return &proto.DeNoiseResponse{Message: err.Error()}, nil
	}
	return &proto.DeNoiseResponse{Message: "OK"}, nil
}

func (srv *Server) Test(ctx context.Context, request *proto.TestReq) (*proto.TestResponse, error) {
	pass, err := srv.svc.Test(ctx, graph.DEFAULT_COMPANY, request.AppID, request.RunID, request.ID, request.TestCasePath, request.MockPath, models.HttpResp{
		StatusCode: int(request.Resp.StatusCode),
		Header:     utils.GetStringMap(request.Resp.Header),
		Body:       request.Resp.Body,
	})
	if err != nil {
		return nil, err
	}
	return &proto.TestResponse{
		Pass: map[string]bool{"pass": pass},
	}, nil
}<|MERGE_RESOLUTION|>--- conflicted
+++ resolved
@@ -280,11 +280,7 @@
 		}
 		tc[0].Spec.Encode(&models.HttpSpec{
 			// Metadata: , TODO: What should be here
-<<<<<<< HEAD
-			Captured: strconv.Itoa(int(request.Captured)),
-=======
 			Created: request.Captured,
->>>>>>> 97c70391
 			Request: models.HttpReq{
 				Method:     models.Method(request.HttpReq.Method),
 				ProtoMajor: int(request.HttpReq.ProtoMajor),
